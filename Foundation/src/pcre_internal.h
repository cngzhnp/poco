/*************************************************
*      Perl-Compatible Regular Expressions       *
*************************************************/


/* PCRE is a library of functions to support regular expressions whose syntax
and semantics are as close as possible to those of the Perl 5 language.

                       Written by Philip Hazel
           Copyright (c) 1997-2016 University of Cambridge

-----------------------------------------------------------------------------
Redistribution and use in source and binary forms, with or without
modification, are permitted provided that the following conditions are met:

    * Redistributions of source code must retain the above copyright notice,
      this list of conditions and the following disclaimer.

    * Redistributions in binary form must reproduce the above copyright
      notice, this list of conditions and the following disclaimer in the
      documentation and/or other materials provided with the distribution.

    * Neither the name of the University of Cambridge nor the names of its
      contributors may be used to endorse or promote products derived from
      this software without specific prior written permission.

THIS SOFTWARE IS PROVIDED BY THE COPYRIGHT HOLDERS AND CONTRIBUTORS "AS IS"
AND ANY EXPRESS OR IMPLIED WARRANTIES, INCLUDING, BUT NOT LIMITED TO, THE
IMPLIED WARRANTIES OF MERCHANTABILITY AND FITNESS FOR A PARTICULAR PURPOSE
ARE DISCLAIMED. IN NO EVENT SHALL THE COPYRIGHT OWNER OR CONTRIBUTORS BE
LIABLE FOR ANY DIRECT, INDIRECT, INCIDENTAL, SPECIAL, EXEMPLARY, OR
CONSEQUENTIAL DAMAGES (INCLUDING, BUT NOT LIMITED TO, PROCUREMENT OF
SUBSTITUTE GOODS OR SERVICES; LOSS OF USE, DATA, OR PROFITS; OR BUSINESS
INTERRUPTION) HOWEVER CAUSED AND ON ANY THEORY OF LIABILITY, WHETHER IN
CONTRACT, STRICT LIABILITY, OR TORT (INCLUDING NEGLIGENCE OR OTHERWISE)
ARISING IN ANY WAY OUT OF THE USE OF THIS SOFTWARE, EVEN IF ADVISED OF THE
POSSIBILITY OF SUCH DAMAGE.
-----------------------------------------------------------------------------
*/

/* This header contains definitions that are shared between the different
modules, but which are not relevant to the exported API. This includes some
functions whose names all begin with "_pcre_", "_pcre16_" or "_pcre32_"
depending on the PRIV macro. */

#ifndef PCRE_INTERNAL_H
#define PCRE_INTERNAL_H

/* Define PCRE_DEBUG to get debugging output on stdout. */

#if 0
#define PCRE_DEBUG
#endif

/* PCRE is compiled as an 8 bit library if it is not requested otherwise. */

#if !defined COMPILE_PCRE16 && !defined COMPILE_PCRE32
#define COMPILE_PCRE8
#endif

/* If SUPPORT_UCP is defined, SUPPORT_UTF must also be defined. The
"configure" script ensures this, but not everybody uses "configure". */

#if defined SUPPORT_UCP && !(defined SUPPORT_UTF)
#define SUPPORT_UTF 1
#endif

/* We define SUPPORT_UTF if SUPPORT_UTF8 is enabled for compatibility
reasons with existing code. */

#if defined SUPPORT_UTF8 && !(defined SUPPORT_UTF)
#define SUPPORT_UTF 1
#endif

/* Fixme: SUPPORT_UTF8 should be eventually disappear from the code.
Until then we define it if SUPPORT_UTF is defined. */

#if defined SUPPORT_UTF && !(defined SUPPORT_UTF8)
#define SUPPORT_UTF8 1
#endif

/* We do not support both EBCDIC and UTF-8/16/32 at the same time. The "configure"
script prevents both being selected, but not everybody uses "configure". */

#if defined EBCDIC && defined SUPPORT_UTF
#error The use of both EBCDIC and SUPPORT_UTF is not supported.
#endif

/* Use a macro for debugging printing, 'cause that eliminates the use of #ifdef
inline, and there are *still* stupid compilers about that don't like indented
pre-processor statements, or at least there were when I first wrote this. After
all, it had only been about 10 years then...

It turns out that the Mac Debugging.h header also defines the macro DPRINTF, so
be absolutely sure we get our version. */

#undef DPRINTF
#ifdef PCRE_DEBUG
#define DPRINTF(p) printf p
#else
#define DPRINTF(p) /* Nothing */
#endif


/* Standard C headers plus the external interface definition. The only time
setjmp and stdarg are used is when NO_RECURSE is set. */

#include <ctype.h>
#include <limits.h>
#include <stddef.h>
#include <stdio.h>
#include <stdlib.h>
#include <string.h>

/* Valgrind (memcheck) support */

#ifdef SUPPORT_VALGRIND
#include <valgrind/memcheck.h>
#endif

/* When compiling a DLL for Windows, the exported symbols have to be declared
using some MS magic. I found some useful information on this web page:
http://msdn2.microsoft.com/en-us/library/y4h7bcy6(VS.80).aspx. According to the
information there, using __declspec(dllexport) without "extern" we have a
definition; with "extern" we have a declaration. The settings here override the
setting in pcre.h (which is included below); it defines only PCRE_EXP_DECL,
which is all that is needed for applications (they just import the symbols). We
use:

  PCRE_EXP_DECL       for declarations
  PCRE_EXP_DEFN       for definitions of exported functions
  PCRE_EXP_DATA_DEFN  for definitions of exported variables

The reason for the two DEFN macros is that in non-Windows environments, one
does not want to have "extern" before variable definitions because it leads to
compiler warnings. So we distinguish between functions and variables. In
Windows, the two should always be the same.

The reason for wrapping this in #ifndef PCRE_EXP_DECL is so that pcretest,
which is an application, but needs to import this file in order to "peek" at
internals, can #include pcre.h first to get an application's-eye view.

In principle, people compiling for non-Windows, non-Unix-like (i.e. uncommon,
special-purpose environments) might want to stick other stuff in front of
exported symbols. That's why, in the non-Windows case, we set PCRE_EXP_DEFN and
PCRE_EXP_DATA_DEFN only if they are not already set. */

#ifndef PCRE_EXP_DECL
#  ifdef _WIN32
#    ifndef PCRE_STATIC
#      define PCRE_EXP_DECL       extern __declspec(dllexport)
#      define PCRE_EXP_DEFN       __declspec(dllexport)
#      define PCRE_EXP_DATA_DEFN  __declspec(dllexport)
#    else
#      define PCRE_EXP_DECL       extern
#      define PCRE_EXP_DEFN
#      define PCRE_EXP_DATA_DEFN
#    endif
#  else
#    ifdef __cplusplus
#      define PCRE_EXP_DECL       extern "C"
#    else
#      define PCRE_EXP_DECL       extern
#    endif
#    ifndef PCRE_EXP_DEFN
#      define PCRE_EXP_DEFN       PCRE_EXP_DECL
#    endif
#    ifndef PCRE_EXP_DATA_DEFN
#      define PCRE_EXP_DATA_DEFN
#    endif
#  endif
#endif

/* When compiling with the MSVC compiler, it is sometimes necessary to include
a "calling convention" before exported function names. (This is secondhand
information; I know nothing about MSVC myself). For example, something like

  void __cdecl function(....)

might be needed. In order so make this easy, all the exported functions have
PCRE_CALL_CONVENTION just before their names. It is rarely needed; if not
set, we ensure here that it has no effect. */

#ifndef PCRE_CALL_CONVENTION
#define PCRE_CALL_CONVENTION
#endif

/* We need to have types that specify unsigned 8, 16 and 32-bit integers. We
cannot determine these outside the compilation (e.g. by running a program as
part of "configure") because PCRE is often cross-compiled for use on other
systems. Instead we make use of the maximum sizes that are available at
preprocessor time in standard C environments. */

typedef unsigned char pcre_uint8;

#if USHRT_MAX == 65535
typedef unsigned short pcre_uint16;
typedef short pcre_int16;
#define PCRE_UINT16_MAX USHRT_MAX
#define PCRE_INT16_MAX SHRT_MAX
#elif UINT_MAX == 65535
typedef unsigned int pcre_uint16;
typedef int pcre_int16;
#define PCRE_UINT16_MAX UINT_MAX
#define PCRE_INT16_MAX INT_MAX
#else
#error Cannot determine a type for 16-bit integers
#endif

#if UINT_MAX == 4294967295U
typedef unsigned int pcre_uint32;
typedef int pcre_int32;
#define PCRE_UINT32_MAX UINT_MAX
#define PCRE_INT32_MAX INT_MAX
#elif ULONG_MAX == 4294967295UL
typedef unsigned long int pcre_uint32;
typedef long int pcre_int32;
#define PCRE_UINT32_MAX ULONG_MAX
#define PCRE_INT32_MAX LONG_MAX
#else
#error Cannot determine a type for 32-bit integers
#endif

/* When checking for integer overflow in pcre_compile(), we need to handle
large integers. If a 64-bit integer type is available, we can use that.
Otherwise we have to cast to double, which of course requires floating point
arithmetic. Handle this by defining a macro for the appropriate type. If
stdint.h is available, include it; it may define INT64_MAX. Systems that do not
have stdint.h (e.g. Solaris) may have inttypes.h. The macro int64_t may be set
by "configure". */

#if defined HAVE_STDINT_H
#include <stdint.h>
<<<<<<< HEAD
#elif HAVE_INTTYPES_H || defined(__SUNPRO_C)
=======
#elif defined HAVE_INTTYPES_H
>>>>>>> 8187b252
#include <inttypes.h>
#endif

#if defined INT64_MAX || defined int64_t
#define INT64_OR_DOUBLE int64_t
#else
#define INT64_OR_DOUBLE double
#endif

/* All character handling must be done as unsigned characters. Otherwise there
are problems with top-bit-set characters and functions such as isspace().
However, we leave the interface to the outside world as char * or short *,
because that should make things easier for callers. This character type is
called pcre_uchar.

The IN_UCHARS macro multiply its argument with the byte size of the current
pcre_uchar type. Useful for memcpy and such operations, whose require the
byte size of their input/output buffers.

The MAX_255 macro checks whether its pcre_uchar input is less than 256.

The TABLE_GET macro is designed for accessing elements of tables whose contain
exactly 256 items. When the character is able to contain more than 256
items, some check is needed before accessing these tables.
*/

#if defined COMPILE_PCRE8

typedef unsigned char pcre_uchar;
#define IN_UCHARS(x) (x)
#define MAX_255(c) 1
#define TABLE_GET(c, table, default) ((table)[c])

#elif defined COMPILE_PCRE16

#if USHRT_MAX != 65535
/* This is a warning message. Change PCRE_UCHAR16 to a 16 bit data type in
pcre.h(.in) and disable (comment out) this message. */
#error Warning: PCRE_UCHAR16 is not a 16 bit data type.
#endif

typedef pcre_uint16 pcre_uchar;
#define UCHAR_SHIFT (1)
#define IN_UCHARS(x) ((x) * 2)
#define MAX_255(c) ((c) <= 255u)
#define TABLE_GET(c, table, default) (MAX_255(c)? ((table)[c]):(default))

#elif defined COMPILE_PCRE32

typedef pcre_uint32 pcre_uchar;
#define UCHAR_SHIFT (2)
#define IN_UCHARS(x) ((x) * 4)
#define MAX_255(c) ((c) <= 255u)
#define TABLE_GET(c, table, default) (MAX_255(c)? ((table)[c]):(default))

#else
#error Unsupported compiling mode
#endif /* COMPILE_PCRE[8|16|32] */

/* This is an unsigned int value that no character can ever have. UTF-8
characters only go up to 0x7fffffff (though Unicode doesn't go beyond
0x0010ffff). */

#define NOTACHAR 0xffffffff

/* PCRE is able to support several different kinds of newline (CR, LF, CRLF,
"any" and "anycrlf" at present). The following macros are used to package up
testing for newlines. NLBLOCK, PSSTART, and PSEND are defined in the various
modules to indicate in which datablock the parameters exist, and what the
start/end of string field names are. */

#define NLTYPE_FIXED    0     /* Newline is a fixed length string */
#define NLTYPE_ANY      1     /* Newline is any Unicode line ending */
#define NLTYPE_ANYCRLF  2     /* Newline is CR, LF, or CRLF */

/* This macro checks for a newline at the given position */

#define IS_NEWLINE(p) \
  ((NLBLOCK->nltype != NLTYPE_FIXED)? \
    ((p) < NLBLOCK->PSEND && \
     PRIV(is_newline)((p), NLBLOCK->nltype, NLBLOCK->PSEND, \
       &(NLBLOCK->nllen), utf)) \
    : \
    ((p) <= NLBLOCK->PSEND - NLBLOCK->nllen && \
     UCHAR21TEST(p) == NLBLOCK->nl[0] && \
     (NLBLOCK->nllen == 1 || UCHAR21TEST(p+1) == NLBLOCK->nl[1])       \
    ) \
  )

/* This macro checks for a newline immediately preceding the given position */

#define WAS_NEWLINE(p) \
  ((NLBLOCK->nltype != NLTYPE_FIXED)? \
    ((p) > NLBLOCK->PSSTART && \
     PRIV(was_newline)((p), NLBLOCK->nltype, NLBLOCK->PSSTART, \
       &(NLBLOCK->nllen), utf)) \
    : \
    ((p) >= NLBLOCK->PSSTART + NLBLOCK->nllen && \
     UCHAR21TEST(p - NLBLOCK->nllen) == NLBLOCK->nl[0] &&              \
     (NLBLOCK->nllen == 1 || UCHAR21TEST(p - NLBLOCK->nllen + 1) == NLBLOCK->nl[1]) \
    ) \
  )

/* When PCRE is compiled as a C++ library, the subject pointer can be replaced
with a custom type. This makes it possible, for example, to allow pcre_exec()
to process subject strings that are discontinuous by using a smart pointer
class. It must always be possible to inspect all of the subject string in
pcre_exec() because of the way it backtracks. Two macros are required in the
normal case, for sign-unspecified and unsigned char pointers. The former is
used for the external interface and appears in pcre.h, which is why its name
must begin with PCRE_. */

#ifdef CUSTOM_SUBJECT_PTR
#define PCRE_PUCHAR CUSTOM_SUBJECT_PTR
#else
#define PCRE_PUCHAR const pcre_uchar *
#endif

/* Include the public PCRE header and the definitions of UCP character property
values. */

#include "pcre.h"
#include "ucp.h"

#ifdef COMPILE_PCRE32
/* Assert that the public PCRE_UCHAR32 is a 32-bit type */
typedef int __assert_pcre_uchar32_size[sizeof(PCRE_UCHAR32) == 4 ? 1 : -1];
#endif

/* When compiling for use with the Virtual Pascal compiler, these functions
need to have their names changed. PCRE must be compiled with the -DVPCOMPAT
option on the command line. */

#ifdef VPCOMPAT
#define strlen(s)        _strlen(s)
#define strncmp(s1,s2,m) _strncmp(s1,s2,m)
#define memcmp(s,c,n)    _memcmp(s,c,n)
#define memcpy(d,s,n)    _memcpy(d,s,n)
#define memmove(d,s,n)   _memmove(d,s,n)
#define memset(s,c,n)    _memset(s,c,n)
#else  /* VPCOMPAT */

/* To cope with SunOS4 and other systems that lack memmove() but have bcopy(),
define a macro for memmove() if HAVE_MEMMOVE is false, provided that HAVE_BCOPY
is set. Otherwise, include an emulating function for those systems that have
neither (there some non-Unix environments where this is the case). */

#ifndef HAVE_MEMMOVE
#undef  memmove        /* some systems may have a macro */
#ifdef HAVE_BCOPY
#define memmove(a, b, c) bcopy(b, a, c)
#else  /* HAVE_BCOPY */
static void *
pcre_memmove(void *d, const void *s, size_t n)
{
size_t i;
unsigned char *dest = (unsigned char *)d;
const unsigned char *src = (const unsigned char *)s;
if (dest > src)
  {
  dest += n;
  src += n;
  for (i = 0; i < n; ++i) *(--dest) = *(--src);
  return (void *)dest;
  }
else
  {
  for (i = 0; i < n; ++i) *dest++ = *src++;
  return (void *)(dest - n);
  }
}
#define memmove(a, b, c) pcre_memmove(a, b, c)
#endif   /* not HAVE_BCOPY */
#endif   /* not HAVE_MEMMOVE */
#endif   /* not VPCOMPAT */


/* PCRE keeps offsets in its compiled code as 2-byte quantities (always stored
in big-endian order) by default. These are used, for example, to link from the
start of a subpattern to its alternatives and its end. The use of 2 bytes per
offset limits the size of the compiled regex to around 64K, which is big enough
for almost everybody. However, I received a request for an even bigger limit.
For this reason, and also to make the code easier to maintain, the storing and
loading of offsets from the byte string is now handled by the macros that are
defined here.

The macros are controlled by the value of LINK_SIZE. This defaults to 2 in
the config.h file, but can be overridden by using -D on the command line. This
is automated on Unix systems via the "configure" command. */

#if defined COMPILE_PCRE8

#if LINK_SIZE == 2

#define PUT(a,n,d)   \
  (a[n] = (d) >> 8), \
  (a[(n)+1] = (d) & 255)

#define GET(a,n) \
  (((a)[n] << 8) | (a)[(n)+1])

#define MAX_PATTERN_SIZE (1 << 16)


#elif LINK_SIZE == 3

#define PUT(a,n,d)       \
  (a[n] = (d) >> 16),    \
  (a[(n)+1] = (d) >> 8), \
  (a[(n)+2] = (d) & 255)

#define GET(a,n) \
  (((a)[n] << 16) | ((a)[(n)+1] << 8) | (a)[(n)+2])

#define MAX_PATTERN_SIZE (1 << 24)


#elif LINK_SIZE == 4

#define PUT(a,n,d)        \
  (a[n] = (d) >> 24),     \
  (a[(n)+1] = (d) >> 16), \
  (a[(n)+2] = (d) >> 8),  \
  (a[(n)+3] = (d) & 255)

#define GET(a,n) \
  (((a)[n] << 24) | ((a)[(n)+1] << 16) | ((a)[(n)+2] << 8) | (a)[(n)+3])

/* Keep it positive */
#define MAX_PATTERN_SIZE (1 << 30)

#else
#error LINK_SIZE must be either 2, 3, or 4
#endif

#elif defined COMPILE_PCRE16

#if LINK_SIZE == 2

/* Redefine LINK_SIZE as a multiple of sizeof(pcre_uchar) */
#undef LINK_SIZE
#define LINK_SIZE 1

#define PUT(a,n,d)   \
  (a[n] = (d))

#define GET(a,n) \
  (a[n])

#define MAX_PATTERN_SIZE (1 << 16)

#elif LINK_SIZE == 3 || LINK_SIZE == 4

/* Redefine LINK_SIZE as a multiple of sizeof(pcre_uchar) */
#undef LINK_SIZE
#define LINK_SIZE 2

#define PUT(a,n,d)   \
  (a[n] = (d) >> 16), \
  (a[(n)+1] = (d) & 65535)

#define GET(a,n) \
  (((a)[n] << 16) | (a)[(n)+1])

/* Keep it positive */
#define MAX_PATTERN_SIZE (1 << 30)

#else
#error LINK_SIZE must be either 2, 3, or 4
#endif

#elif defined COMPILE_PCRE32

/* Only supported LINK_SIZE is 4 */
/* Redefine LINK_SIZE as a multiple of sizeof(pcre_uchar) */
#undef LINK_SIZE
#define LINK_SIZE 1

#define PUT(a,n,d)   \
  (a[n] = (d))

#define GET(a,n) \
  (a[n])

/* Keep it positive */
#define MAX_PATTERN_SIZE (1 << 30)

#else
#error Unsupported compiling mode
#endif /* COMPILE_PCRE[8|16|32] */

/* Convenience macro defined in terms of the others */

#define PUTINC(a,n,d)   PUT(a,n,d), a += LINK_SIZE


/* PCRE uses some other 2-byte quantities that do not change when the size of
offsets changes. There are used for repeat counts and for other things such as
capturing parenthesis numbers in back references. */

#if defined COMPILE_PCRE8

#define IMM2_SIZE 2

#define PUT2(a,n,d)   \
  a[n] = (d) >> 8; \
  a[(n)+1] = (d) & 255

/* For reasons that I do not understand, the expression in this GET2 macro is
treated by gcc as a signed expression, even when a is declared as unsigned. It
seems that any kind of arithmetic results in a signed value. */

#define GET2(a,n) \
  (unsigned int)(((a)[n] << 8) | (a)[(n)+1])

#elif defined COMPILE_PCRE16

#define IMM2_SIZE 1

#define PUT2(a,n,d)   \
   a[n] = d

#define GET2(a,n) \
   a[n]

#elif defined COMPILE_PCRE32

#define IMM2_SIZE 1

#define PUT2(a,n,d)   \
   a[n] = d

#define GET2(a,n) \
   a[n]

#else
#error Unsupported compiling mode
#endif /* COMPILE_PCRE[8|16|32] */

#define PUT2INC(a,n,d)  PUT2(a,n,d), a += IMM2_SIZE

/* The maximum length of a MARK name is currently one data unit; it may be
changed in future to be a fixed number of bytes or to depend on LINK_SIZE. */

#if defined COMPILE_PCRE16 || defined COMPILE_PCRE32
#define MAX_MARK ((1u << 16) - 1)
#else
#define MAX_MARK ((1u << 8) - 1)
#endif

/* There is a proposed future special "UTF-21" mode, in which only the lowest
21 bits of a 32-bit character are interpreted as UTF, with the remaining 11
high-order bits available to the application for other uses. In preparation for
the future implementation of this mode, there are macros that load a data item
and, if in this special mode, mask it to 21 bits. These macros all have names
starting with UCHAR21. In all other modes, including the normal 32-bit
library, the macros all have the same simple definitions. When the new mode is
implemented, it is expected that these definitions will be varied appropriately
using #ifdef when compiling the library that supports the special mode. */

#define UCHAR21(eptr)        (*(eptr))
#define UCHAR21TEST(eptr)    (*(eptr))
#define UCHAR21INC(eptr)     (*(eptr)++)
#define UCHAR21INCTEST(eptr) (*(eptr)++)

/* When UTF encoding is being used, a character is no longer just a single
byte in 8-bit mode or a single short in 16-bit mode. The macros for character
handling generate simple sequences when used in the basic mode, and more
complicated ones for UTF characters. GETCHARLENTEST and other macros are not
used when UTF is not supported. To make sure they can never even appear when
UTF support is omitted, we don't even define them. */

#ifndef SUPPORT_UTF

/* #define MAX_VALUE_FOR_SINGLE_CHAR */
/* #define HAS_EXTRALEN(c) */
/* #define GET_EXTRALEN(c) */
/* #define NOT_FIRSTCHAR(c) */
#define GETCHAR(c, eptr) c = *eptr;
#define GETCHARTEST(c, eptr) c = *eptr;
#define GETCHARINC(c, eptr) c = *eptr++;
#define GETCHARINCTEST(c, eptr) c = *eptr++;
#define GETCHARLEN(c, eptr, len) c = *eptr;
/* #define GETCHARLENTEST(c, eptr, len) */
/* #define BACKCHAR(eptr) */
/* #define FORWARDCHAR(eptr) */
/* #define ACROSSCHAR(condition, eptr, action) */

#else   /* SUPPORT_UTF */

/* Tests whether the code point needs extra characters to decode. */

#define HASUTF8EXTRALEN(c) ((c) >= 0xc0)

/* Base macro to pick up the remaining bytes of a UTF-8 character, not
advancing the pointer. */

#define GETUTF8(c, eptr) \
    { \
    if ((c & 0x20) == 0) \
      c = ((c & 0x1f) << 6) | (eptr[1] & 0x3f); \
    else if ((c & 0x10) == 0) \
      c = ((c & 0x0f) << 12) | ((eptr[1] & 0x3f) << 6) | (eptr[2] & 0x3f); \
    else if ((c & 0x08) == 0) \
      c = ((c & 0x07) << 18) | ((eptr[1] & 0x3f) << 12) | \
      ((eptr[2] & 0x3f) << 6) | (eptr[3] & 0x3f); \
    else if ((c & 0x04) == 0) \
      c = ((c & 0x03) << 24) | ((eptr[1] & 0x3f) << 18) | \
          ((eptr[2] & 0x3f) << 12) | ((eptr[3] & 0x3f) << 6) | \
          (eptr[4] & 0x3f); \
    else \
      c = ((c & 0x01) << 30) | ((eptr[1] & 0x3f) << 24) | \
          ((eptr[2] & 0x3f) << 18) | ((eptr[3] & 0x3f) << 12) | \
          ((eptr[4] & 0x3f) << 6) | (eptr[5] & 0x3f); \
    }

/* Base macro to pick up the remaining bytes of a UTF-8 character, advancing
the pointer. */

#define GETUTF8INC(c, eptr) \
    { \
    if ((c & 0x20) == 0) \
      c = ((c & 0x1f) << 6) | (*eptr++ & 0x3f); \
    else if ((c & 0x10) == 0) \
      { \
      c = ((c & 0x0f) << 12) | ((*eptr & 0x3f) << 6) | (eptr[1] & 0x3f); \
      eptr += 2; \
      } \
    else if ((c & 0x08) == 0) \
      { \
      c = ((c & 0x07) << 18) | ((*eptr & 0x3f) << 12) | \
          ((eptr[1] & 0x3f) << 6) | (eptr[2] & 0x3f); \
      eptr += 3; \
      } \
    else if ((c & 0x04) == 0) \
      { \
      c = ((c & 0x03) << 24) | ((*eptr & 0x3f) << 18) | \
          ((eptr[1] & 0x3f) << 12) | ((eptr[2] & 0x3f) << 6) | \
          (eptr[3] & 0x3f); \
      eptr += 4; \
      } \
    else \
      { \
      c = ((c & 0x01) << 30) | ((*eptr & 0x3f) << 24) | \
          ((eptr[1] & 0x3f) << 18) | ((eptr[2] & 0x3f) << 12) | \
          ((eptr[3] & 0x3f) << 6) | (eptr[4] & 0x3f); \
      eptr += 5; \
      } \
    }

#if defined COMPILE_PCRE8

/* These macros were originally written in the form of loops that used data
from the tables whose names start with PRIV(utf8_table). They were rewritten by
a user so as not to use loops, because in some environments this gives a
significant performance advantage, and it seems never to do any harm. */

/* Tells the biggest code point which can be encoded as a single character. */

#define MAX_VALUE_FOR_SINGLE_CHAR 127

/* Tests whether the code point needs extra characters to decode. */

#define HAS_EXTRALEN(c) ((c) >= 0xc0)

/* Returns with the additional number of characters if IS_MULTICHAR(c) is TRUE.
Otherwise it has an undefined behaviour. */

#define GET_EXTRALEN(c) (PRIV(utf8_table4)[(c) & 0x3f])

/* Returns TRUE, if the given character is not the first character
of a UTF sequence. */

#define NOT_FIRSTCHAR(c) (((c) & 0xc0) == 0x80)

/* Get the next UTF-8 character, not advancing the pointer. This is called when
we know we are in UTF-8 mode. */

#define GETCHAR(c, eptr) \
  c = *eptr; \
  if (c >= 0xc0) GETUTF8(c, eptr);

/* Get the next UTF-8 character, testing for UTF-8 mode, and not advancing the
pointer. */

#define GETCHARTEST(c, eptr) \
  c = *eptr; \
  if (utf && c >= 0xc0) GETUTF8(c, eptr);

/* Get the next UTF-8 character, advancing the pointer. This is called when we
know we are in UTF-8 mode. */

#define GETCHARINC(c, eptr) \
  c = *eptr++; \
  if (c >= 0xc0) GETUTF8INC(c, eptr);

/* Get the next character, testing for UTF-8 mode, and advancing the pointer.
This is called when we don't know if we are in UTF-8 mode. */

#define GETCHARINCTEST(c, eptr) \
  c = *eptr++; \
  if (utf && c >= 0xc0) GETUTF8INC(c, eptr);

/* Base macro to pick up the remaining bytes of a UTF-8 character, not
advancing the pointer, incrementing the length. */

#define GETUTF8LEN(c, eptr, len) \
    { \
    if ((c & 0x20) == 0) \
      { \
      c = ((c & 0x1f) << 6) | (eptr[1] & 0x3f); \
      len++; \
      } \
    else if ((c & 0x10)  == 0) \
      { \
      c = ((c & 0x0f) << 12) | ((eptr[1] & 0x3f) << 6) | (eptr[2] & 0x3f); \
      len += 2; \
      } \
    else if ((c & 0x08)  == 0) \
      {\
      c = ((c & 0x07) << 18) | ((eptr[1] & 0x3f) << 12) | \
          ((eptr[2] & 0x3f) << 6) | (eptr[3] & 0x3f); \
      len += 3; \
      } \
    else if ((c & 0x04)  == 0) \
      { \
      c = ((c & 0x03) << 24) | ((eptr[1] & 0x3f) << 18) | \
          ((eptr[2] & 0x3f) << 12) | ((eptr[3] & 0x3f) << 6) | \
          (eptr[4] & 0x3f); \
      len += 4; \
      } \
    else \
      {\
      c = ((c & 0x01) << 30) | ((eptr[1] & 0x3f) << 24) | \
          ((eptr[2] & 0x3f) << 18) | ((eptr[3] & 0x3f) << 12) | \
          ((eptr[4] & 0x3f) << 6) | (eptr[5] & 0x3f); \
      len += 5; \
      } \
    }

/* Get the next UTF-8 character, not advancing the pointer, incrementing length
if there are extra bytes. This is called when we know we are in UTF-8 mode. */

#define GETCHARLEN(c, eptr, len) \
  c = *eptr; \
  if (c >= 0xc0) GETUTF8LEN(c, eptr, len);

/* Get the next UTF-8 character, testing for UTF-8 mode, not advancing the
pointer, incrementing length if there are extra bytes. This is called when we
do not know if we are in UTF-8 mode. */

#define GETCHARLENTEST(c, eptr, len) \
  c = *eptr; \
  if (utf && c >= 0xc0) GETUTF8LEN(c, eptr, len);

/* If the pointer is not at the start of a character, move it back until
it is. This is called only in UTF-8 mode - we don't put a test within the macro
because almost all calls are already within a block of UTF-8 only code. */

#define BACKCHAR(eptr) while((*eptr & 0xc0) == 0x80) eptr--

/* Same as above, just in the other direction. */
#define FORWARDCHAR(eptr) while((*eptr & 0xc0) == 0x80) eptr++

/* Same as above, but it allows a fully customizable form. */
#define ACROSSCHAR(condition, eptr, action) \
  while((condition) && ((eptr) & 0xc0) == 0x80) action

#elif defined COMPILE_PCRE16

/* Tells the biggest code point which can be encoded as a single character. */

#define MAX_VALUE_FOR_SINGLE_CHAR 65535

/* Tests whether the code point needs extra characters to decode. */

#define HAS_EXTRALEN(c) (((c) & 0xfc00) == 0xd800)

/* Returns with the additional number of characters if IS_MULTICHAR(c) is TRUE.
Otherwise it has an undefined behaviour. */

#define GET_EXTRALEN(c) 1

/* Returns TRUE, if the given character is not the first character
of a UTF sequence. */

#define NOT_FIRSTCHAR(c) (((c) & 0xfc00) == 0xdc00)

/* Base macro to pick up the low surrogate of a UTF-16 character, not
advancing the pointer. */

#define GETUTF16(c, eptr) \
   { c = (((c & 0x3ff) << 10) | (eptr[1] & 0x3ff)) + 0x10000; }

/* Get the next UTF-16 character, not advancing the pointer. This is called when
we know we are in UTF-16 mode. */

#define GETCHAR(c, eptr) \
  c = *eptr; \
  if ((c & 0xfc00) == 0xd800) GETUTF16(c, eptr);

/* Get the next UTF-16 character, testing for UTF-16 mode, and not advancing the
pointer. */

#define GETCHARTEST(c, eptr) \
  c = *eptr; \
  if (utf && (c & 0xfc00) == 0xd800) GETUTF16(c, eptr);

/* Base macro to pick up the low surrogate of a UTF-16 character, advancing
the pointer. */

#define GETUTF16INC(c, eptr) \
   { c = (((c & 0x3ff) << 10) | (*eptr++ & 0x3ff)) + 0x10000; }

/* Get the next UTF-16 character, advancing the pointer. This is called when we
know we are in UTF-16 mode. */

#define GETCHARINC(c, eptr) \
  c = *eptr++; \
  if ((c & 0xfc00) == 0xd800) GETUTF16INC(c, eptr);

/* Get the next character, testing for UTF-16 mode, and advancing the pointer.
This is called when we don't know if we are in UTF-16 mode. */

#define GETCHARINCTEST(c, eptr) \
  c = *eptr++; \
  if (utf && (c & 0xfc00) == 0xd800) GETUTF16INC(c, eptr);

/* Base macro to pick up the low surrogate of a UTF-16 character, not
advancing the pointer, incrementing the length. */

#define GETUTF16LEN(c, eptr, len) \
   { c = (((c & 0x3ff) << 10) | (eptr[1] & 0x3ff)) + 0x10000; len++; }

/* Get the next UTF-16 character, not advancing the pointer, incrementing
length if there is a low surrogate. This is called when we know we are in
UTF-16 mode. */

#define GETCHARLEN(c, eptr, len) \
  c = *eptr; \
  if ((c & 0xfc00) == 0xd800) GETUTF16LEN(c, eptr, len);

/* Get the next UTF-816character, testing for UTF-16 mode, not advancing the
pointer, incrementing length if there is a low surrogate. This is called when
we do not know if we are in UTF-16 mode. */

#define GETCHARLENTEST(c, eptr, len) \
  c = *eptr; \
  if (utf && (c & 0xfc00) == 0xd800) GETUTF16LEN(c, eptr, len);

/* If the pointer is not at the start of a character, move it back until
it is. This is called only in UTF-16 mode - we don't put a test within the
macro because almost all calls are already within a block of UTF-16 only
code. */

#define BACKCHAR(eptr) if ((*eptr & 0xfc00) == 0xdc00) eptr--

/* Same as above, just in the other direction. */
#define FORWARDCHAR(eptr) if ((*eptr & 0xfc00) == 0xdc00) eptr++

/* Same as above, but it allows a fully customizable form. */
#define ACROSSCHAR(condition, eptr, action) \
  if ((condition) && ((eptr) & 0xfc00) == 0xdc00) action

#elif defined COMPILE_PCRE32

/* These are trivial for the 32-bit library, since all UTF-32 characters fit
into one pcre_uchar unit. */
#define MAX_VALUE_FOR_SINGLE_CHAR (0x10ffffu)
#define HAS_EXTRALEN(c) (0)
#define GET_EXTRALEN(c) (0)
#define NOT_FIRSTCHAR(c) (0)

/* Get the next UTF-32 character, not advancing the pointer. This is called when
we know we are in UTF-32 mode. */

#define GETCHAR(c, eptr) \
  c = *(eptr);

/* Get the next UTF-32 character, testing for UTF-32 mode, and not advancing the
pointer. */

#define GETCHARTEST(c, eptr) \
  c = *(eptr);

/* Get the next UTF-32 character, advancing the pointer. This is called when we
know we are in UTF-32 mode. */

#define GETCHARINC(c, eptr) \
  c = *((eptr)++);

/* Get the next character, testing for UTF-32 mode, and advancing the pointer.
This is called when we don't know if we are in UTF-32 mode. */

#define GETCHARINCTEST(c, eptr) \
  c = *((eptr)++);

/* Get the next UTF-32 character, not advancing the pointer, not incrementing
length (since all UTF-32 is of length 1). This is called when we know we are in
UTF-32 mode. */

#define GETCHARLEN(c, eptr, len) \
  GETCHAR(c, eptr)

/* Get the next UTF-32character, testing for UTF-32 mode, not advancing the
pointer, not incrementing the length (since all UTF-32 is of length 1).
This is called when we do not know if we are in UTF-32 mode. */

#define GETCHARLENTEST(c, eptr, len) \
  GETCHARTEST(c, eptr)

/* If the pointer is not at the start of a character, move it back until
it is. This is called only in UTF-32 mode - we don't put a test within the
macro because almost all calls are already within a block of UTF-32 only
code.
These are all no-ops since all UTF-32 characters fit into one pcre_uchar. */

#define BACKCHAR(eptr) do { } while (0)

/* Same as above, just in the other direction. */
#define FORWARDCHAR(eptr) do { } while (0)

/* Same as above, but it allows a fully customizable form. */
#define ACROSSCHAR(condition, eptr, action) do { } while (0)

#else
#error Unsupported compiling mode
#endif /* COMPILE_PCRE[8|16|32] */

#endif  /* SUPPORT_UTF */

/* Tests for Unicode horizontal and vertical whitespace characters must check a
number of different values. Using a switch statement for this generates the
fastest code (no loop, no memory access), and there are several places in the
interpreter code where this happens. In order to ensure that all the case lists
remain in step, we use macros so that there is only one place where the lists
are defined.

These values are also required as lists in pcre_compile.c when processing \h,
\H, \v and \V in a character class. The lists are defined in pcre_tables.c, but
macros that define the values are here so that all the definitions are
together. The lists must be in ascending character order, terminated by
NOTACHAR (which is 0xffffffff).

Any changes should ensure that the various macros are kept in step with each
other. NOTE: The values also appear in pcre_jit_compile.c. */

/* ------ ASCII/Unicode environments ------ */

#ifndef EBCDIC

#define HSPACE_LIST \
  CHAR_HT, CHAR_SPACE, CHAR_NBSP, \
  0x1680, 0x180e, 0x2000, 0x2001, 0x2002, 0x2003, 0x2004, 0x2005, \
  0x2006, 0x2007, 0x2008, 0x2009, 0x200A, 0x202f, 0x205f, 0x3000, \
  NOTACHAR

#define HSPACE_MULTIBYTE_CASES \
  case 0x1680:  /* OGHAM SPACE MARK */ \
  case 0x180e:  /* MONGOLIAN VOWEL SEPARATOR */ \
  case 0x2000:  /* EN QUAD */ \
  case 0x2001:  /* EM QUAD */ \
  case 0x2002:  /* EN SPACE */ \
  case 0x2003:  /* EM SPACE */ \
  case 0x2004:  /* THREE-PER-EM SPACE */ \
  case 0x2005:  /* FOUR-PER-EM SPACE */ \
  case 0x2006:  /* SIX-PER-EM SPACE */ \
  case 0x2007:  /* FIGURE SPACE */ \
  case 0x2008:  /* PUNCTUATION SPACE */ \
  case 0x2009:  /* THIN SPACE */ \
  case 0x200A:  /* HAIR SPACE */ \
  case 0x202f:  /* NARROW NO-BREAK SPACE */ \
  case 0x205f:  /* MEDIUM MATHEMATICAL SPACE */ \
  case 0x3000   /* IDEOGRAPHIC SPACE */

#define HSPACE_BYTE_CASES \
  case CHAR_HT: \
  case CHAR_SPACE: \
  case CHAR_NBSP

#define HSPACE_CASES \
  HSPACE_BYTE_CASES: \
  HSPACE_MULTIBYTE_CASES

#define VSPACE_LIST \
  CHAR_LF, CHAR_VT, CHAR_FF, CHAR_CR, CHAR_NEL, 0x2028, 0x2029, NOTACHAR

#define VSPACE_MULTIBYTE_CASES \
  case 0x2028:    /* LINE SEPARATOR */ \
  case 0x2029     /* PARAGRAPH SEPARATOR */

#define VSPACE_BYTE_CASES \
  case CHAR_LF: \
  case CHAR_VT: \
  case CHAR_FF: \
  case CHAR_CR: \
  case CHAR_NEL

#define VSPACE_CASES \
  VSPACE_BYTE_CASES: \
  VSPACE_MULTIBYTE_CASES

/* ------ EBCDIC environments ------ */

#else
#define HSPACE_LIST CHAR_HT, CHAR_SPACE, CHAR_NBSP, NOTACHAR

#define HSPACE_BYTE_CASES \
  case CHAR_HT: \
  case CHAR_SPACE: \
  case CHAR_NBSP

#define HSPACE_CASES HSPACE_BYTE_CASES

#ifdef EBCDIC_NL25
#define VSPACE_LIST \
  CHAR_VT, CHAR_FF, CHAR_CR, CHAR_NEL, CHAR_LF, NOTACHAR
#else
#define VSPACE_LIST \
  CHAR_VT, CHAR_FF, CHAR_CR, CHAR_LF, CHAR_NEL, NOTACHAR
#endif

#define VSPACE_BYTE_CASES \
  case CHAR_LF: \
  case CHAR_VT: \
  case CHAR_FF: \
  case CHAR_CR: \
  case CHAR_NEL

#define VSPACE_CASES VSPACE_BYTE_CASES
#endif  /* EBCDIC */

/* ------ End of whitespace macros ------ */



/* Private flags containing information about the compiled regex. They used to
live at the top end of the options word, but that got almost full, so they were
moved to a 16-bit flags word - which got almost full, so now they are in a
32-bit flags word. From release 8.00, PCRE_NOPARTIAL is unused, as the
restrictions on partial matching have been lifted. It remains for backwards
compatibility. */

#define PCRE_MODE8         0x00000001  /* compiled in 8 bit mode */
#define PCRE_MODE16        0x00000002  /* compiled in 16 bit mode */
#define PCRE_MODE32        0x00000004  /* compiled in 32 bit mode */
#define PCRE_FIRSTSET      0x00000010  /* first_char is set */
#define PCRE_FCH_CASELESS  0x00000020  /* caseless first char */
#define PCRE_REQCHSET      0x00000040  /* req_byte is set */
#define PCRE_RCH_CASELESS  0x00000080  /* caseless requested char */
#define PCRE_STARTLINE     0x00000100  /* start after \n for multiline */
#define PCRE_NOPARTIAL     0x00000200  /* can't use partial with this regex */
#define PCRE_JCHANGED      0x00000400  /* j option used in regex */
#define PCRE_HASCRORLF     0x00000800  /* explicit \r or \n in pattern */
#define PCRE_HASTHEN       0x00001000  /* pattern contains (*THEN) */
#define PCRE_MLSET         0x00002000  /* match limit set by regex */
#define PCRE_RLSET         0x00004000  /* recursion limit set by regex */
#define PCRE_MATCH_EMPTY   0x00008000  /* pattern can match empty string */

#if defined COMPILE_PCRE8
#define PCRE_MODE          PCRE_MODE8
#elif defined COMPILE_PCRE16
#define PCRE_MODE          PCRE_MODE16
#elif defined COMPILE_PCRE32
#define PCRE_MODE          PCRE_MODE32
#endif
#define PCRE_MODE_MASK     (PCRE_MODE8 | PCRE_MODE16 | PCRE_MODE32)

/* Flags for the "extra" block produced by pcre_study(). */

#define PCRE_STUDY_MAPPED  0x0001  /* a map of starting chars exists */
#define PCRE_STUDY_MINLEN  0x0002  /* a minimum length field exists */

/* Masks for identifying the public options that are permitted at compile
time, run time, or study time, respectively. */

#define PCRE_NEWLINE_BITS (PCRE_NEWLINE_CR|PCRE_NEWLINE_LF|PCRE_NEWLINE_ANY| \
                           PCRE_NEWLINE_ANYCRLF)

#define PUBLIC_COMPILE_OPTIONS \
  (PCRE_CASELESS|PCRE_EXTENDED|PCRE_ANCHORED|PCRE_MULTILINE| \
   PCRE_DOTALL|PCRE_DOLLAR_ENDONLY|PCRE_EXTRA|PCRE_UNGREEDY|PCRE_UTF8| \
   PCRE_NO_AUTO_CAPTURE|PCRE_NO_AUTO_POSSESS| \
   PCRE_NO_UTF8_CHECK|PCRE_AUTO_CALLOUT|PCRE_FIRSTLINE| \
   PCRE_DUPNAMES|PCRE_NEWLINE_BITS|PCRE_BSR_ANYCRLF|PCRE_BSR_UNICODE| \
   PCRE_JAVASCRIPT_COMPAT|PCRE_UCP|PCRE_NO_START_OPTIMIZE|PCRE_NEVER_UTF)

#define PUBLIC_EXEC_OPTIONS \
  (PCRE_ANCHORED|PCRE_NOTBOL|PCRE_NOTEOL|PCRE_NOTEMPTY|PCRE_NOTEMPTY_ATSTART| \
   PCRE_NO_UTF8_CHECK|PCRE_PARTIAL_HARD|PCRE_PARTIAL_SOFT|PCRE_NEWLINE_BITS| \
   PCRE_BSR_ANYCRLF|PCRE_BSR_UNICODE|PCRE_NO_START_OPTIMIZE)

#define PUBLIC_DFA_EXEC_OPTIONS \
  (PCRE_ANCHORED|PCRE_NOTBOL|PCRE_NOTEOL|PCRE_NOTEMPTY|PCRE_NOTEMPTY_ATSTART| \
   PCRE_NO_UTF8_CHECK|PCRE_PARTIAL_HARD|PCRE_PARTIAL_SOFT|PCRE_DFA_SHORTEST| \
   PCRE_DFA_RESTART|PCRE_NEWLINE_BITS|PCRE_BSR_ANYCRLF|PCRE_BSR_UNICODE| \
   PCRE_NO_START_OPTIMIZE)

#define PUBLIC_STUDY_OPTIONS \
   (PCRE_STUDY_JIT_COMPILE|PCRE_STUDY_JIT_PARTIAL_SOFT_COMPILE| \
    PCRE_STUDY_JIT_PARTIAL_HARD_COMPILE|PCRE_STUDY_EXTRA_NEEDED)

#define PUBLIC_JIT_EXEC_OPTIONS \
   (PCRE_NO_UTF8_CHECK|PCRE_NOTBOL|PCRE_NOTEOL|PCRE_NOTEMPTY|\
    PCRE_NOTEMPTY_ATSTART|PCRE_PARTIAL_SOFT|PCRE_PARTIAL_HARD)

/* Magic number to provide a small check against being handed junk. */

#define MAGIC_NUMBER  0x50435245UL   /* 'PCRE' */

/* This variable is used to detect a loaded regular expression
in different endianness. */

#define REVERSED_MAGIC_NUMBER  0x45524350UL   /* 'ERCP' */

/* The maximum remaining length of subject we are prepared to search for a
req_byte match. */

#define REQ_BYTE_MAX 1000

/* Miscellaneous definitions. The #ifndef is to pacify compiler warnings in
environments where these macros are defined elsewhere. Unfortunately, there
is no way to do the same for the typedef. */

typedef int BOOL;

#ifndef FALSE
#define FALSE   0
#define TRUE    1
#endif

/* If PCRE is to support UTF-8 on EBCDIC platforms, we cannot use normal
character constants like '*' because the compiler would emit their EBCDIC code,
which is different from their ASCII/UTF-8 code. Instead we define macros for
the characters so that they always use the ASCII/UTF-8 code when UTF-8 support
is enabled. When UTF-8 support is not enabled, the definitions use character
literals. Both character and string versions of each character are needed, and
there are some longer strings as well.

This means that, on EBCDIC platforms, the PCRE library can handle either
EBCDIC, or UTF-8, but not both. To support both in the same compiled library
would need different lookups depending on whether PCRE_UTF8 was set or not.
This would make it impossible to use characters in switch/case statements,
which would reduce performance. For a theoretical use (which nobody has asked
for) in a minority area (EBCDIC platforms), this is not sensible. Any
application that did need both could compile two versions of the library, using
macros to give the functions distinct names. */

#ifndef SUPPORT_UTF

/* UTF-8 support is not enabled; use the platform-dependent character literals
so that PCRE works in both ASCII and EBCDIC environments, but only in non-UTF
mode. Newline characters are problematic in EBCDIC. Though it has CR and LF
characters, a common practice has been to use its NL (0x15) character as the
line terminator in C-like processing environments. However, sometimes the LF
(0x25) character is used instead, according to this Unicode document:

http://unicode.org/standard/reports/tr13/tr13-5.html

PCRE defaults EBCDIC NL to 0x15, but has a build-time option to select 0x25
instead. Whichever is *not* chosen is defined as NEL.

In both ASCII and EBCDIC environments, CHAR_NL and CHAR_LF are synonyms for the
same code point. */

#ifdef EBCDIC

#ifndef EBCDIC_NL25
#define CHAR_NL                     '\x15'
#define CHAR_NEL                    '\x25'
#define STR_NL                      "\x15"
#define STR_NEL                     "\x25"
#else
#define CHAR_NL                     '\x25'
#define CHAR_NEL                    '\x15'
#define STR_NL                      "\x25"
#define STR_NEL                     "\x15"
#endif

#define CHAR_LF                     CHAR_NL
#define STR_LF                      STR_NL

#define CHAR_ESC                    '\047'
#define CHAR_DEL                    '\007'
#define CHAR_NBSP                   '\x41'
#define STR_ESC                     "\047"
#define STR_DEL                     "\007"

#else  /* Not EBCDIC */

/* In ASCII/Unicode, linefeed is '\n' and we equate this to NL for
compatibility. NEL is the Unicode newline character; make sure it is
a positive value. */

#define CHAR_LF                     '\n'
#define CHAR_NL                     CHAR_LF
#define CHAR_NEL                    ((unsigned char)'\x85')
#define CHAR_ESC                    '\033'
#define CHAR_DEL                    '\177'
#define CHAR_NBSP                   ((unsigned char)'\xa0')

#define STR_LF                      "\n"
#define STR_NL                      STR_LF
#define STR_NEL                     "\x85"
#define STR_ESC                     "\033"
#define STR_DEL                     "\177"

#endif  /* EBCDIC */

/* The remaining definitions work in both environments. */

#define CHAR_NULL                   '\0'
#define CHAR_HT                     '\t'
#define CHAR_VT                     '\v'
#define CHAR_FF                     '\f'
#define CHAR_CR                     '\r'
#define CHAR_BS                     '\b'
#define CHAR_BEL                    '\a'

#define CHAR_SPACE                  ' '
#define CHAR_EXCLAMATION_MARK       '!'
#define CHAR_QUOTATION_MARK         '"'
#define CHAR_NUMBER_SIGN            '#'
#define CHAR_DOLLAR_SIGN            '$'
#define CHAR_PERCENT_SIGN           '%'
#define CHAR_AMPERSAND              '&'
#define CHAR_APOSTROPHE             '\''
#define CHAR_LEFT_PARENTHESIS       '('
#define CHAR_RIGHT_PARENTHESIS      ')'
#define CHAR_ASTERISK               '*'
#define CHAR_PLUS                   '+'
#define CHAR_COMMA                  ','
#define CHAR_MINUS                  '-'
#define CHAR_DOT                    '.'
#define CHAR_SLASH                  '/'
#define CHAR_0                      '0'
#define CHAR_1                      '1'
#define CHAR_2                      '2'
#define CHAR_3                      '3'
#define CHAR_4                      '4'
#define CHAR_5                      '5'
#define CHAR_6                      '6'
#define CHAR_7                      '7'
#define CHAR_8                      '8'
#define CHAR_9                      '9'
#define CHAR_COLON                  ':'
#define CHAR_SEMICOLON              ';'
#define CHAR_LESS_THAN_SIGN         '<'
#define CHAR_EQUALS_SIGN            '='
#define CHAR_GREATER_THAN_SIGN      '>'
#define CHAR_QUESTION_MARK          '?'
#define CHAR_COMMERCIAL_AT          '@'
#define CHAR_A                      'A'
#define CHAR_B                      'B'
#define CHAR_C                      'C'
#define CHAR_D                      'D'
#define CHAR_E                      'E'
#define CHAR_F                      'F'
#define CHAR_G                      'G'
#define CHAR_H                      'H'
#define CHAR_I                      'I'
#define CHAR_J                      'J'
#define CHAR_K                      'K'
#define CHAR_L                      'L'
#define CHAR_M                      'M'
#define CHAR_N                      'N'
#define CHAR_O                      'O'
#define CHAR_P                      'P'
#define CHAR_Q                      'Q'
#define CHAR_R                      'R'
#define CHAR_S                      'S'
#define CHAR_T                      'T'
#define CHAR_U                      'U'
#define CHAR_V                      'V'
#define CHAR_W                      'W'
#define CHAR_X                      'X'
#define CHAR_Y                      'Y'
#define CHAR_Z                      'Z'
#define CHAR_LEFT_SQUARE_BRACKET    '['
#define CHAR_BACKSLASH              '\\'
#define CHAR_RIGHT_SQUARE_BRACKET   ']'
#define CHAR_CIRCUMFLEX_ACCENT      '^'
#define CHAR_UNDERSCORE             '_'
#define CHAR_GRAVE_ACCENT           '`'
#define CHAR_a                      'a'
#define CHAR_b                      'b'
#define CHAR_c                      'c'
#define CHAR_d                      'd'
#define CHAR_e                      'e'
#define CHAR_f                      'f'
#define CHAR_g                      'g'
#define CHAR_h                      'h'
#define CHAR_i                      'i'
#define CHAR_j                      'j'
#define CHAR_k                      'k'
#define CHAR_l                      'l'
#define CHAR_m                      'm'
#define CHAR_n                      'n'
#define CHAR_o                      'o'
#define CHAR_p                      'p'
#define CHAR_q                      'q'
#define CHAR_r                      'r'
#define CHAR_s                      's'
#define CHAR_t                      't'
#define CHAR_u                      'u'
#define CHAR_v                      'v'
#define CHAR_w                      'w'
#define CHAR_x                      'x'
#define CHAR_y                      'y'
#define CHAR_z                      'z'
#define CHAR_LEFT_CURLY_BRACKET     '{'
#define CHAR_VERTICAL_LINE          '|'
#define CHAR_RIGHT_CURLY_BRACKET    '}'
#define CHAR_TILDE                  '~'

#define STR_HT                      "\t"
#define STR_VT                      "\v"
#define STR_FF                      "\f"
#define STR_CR                      "\r"
#define STR_BS                      "\b"
#define STR_BEL                     "\a"

#define STR_SPACE                   " "
#define STR_EXCLAMATION_MARK        "!"
#define STR_QUOTATION_MARK          "\""
#define STR_NUMBER_SIGN             "#"
#define STR_DOLLAR_SIGN             "$"
#define STR_PERCENT_SIGN            "%"
#define STR_AMPERSAND               "&"
#define STR_APOSTROPHE              "'"
#define STR_LEFT_PARENTHESIS        "("
#define STR_RIGHT_PARENTHESIS       ")"
#define STR_ASTERISK                "*"
#define STR_PLUS                    "+"
#define STR_COMMA                   ","
#define STR_MINUS                   "-"
#define STR_DOT                     "."
#define STR_SLASH                   "/"
#define STR_0                       "0"
#define STR_1                       "1"
#define STR_2                       "2"
#define STR_3                       "3"
#define STR_4                       "4"
#define STR_5                       "5"
#define STR_6                       "6"
#define STR_7                       "7"
#define STR_8                       "8"
#define STR_9                       "9"
#define STR_COLON                   ":"
#define STR_SEMICOLON               ";"
#define STR_LESS_THAN_SIGN          "<"
#define STR_EQUALS_SIGN             "="
#define STR_GREATER_THAN_SIGN       ">"
#define STR_QUESTION_MARK           "?"
#define STR_COMMERCIAL_AT           "@"
#define STR_A                       "A"
#define STR_B                       "B"
#define STR_C                       "C"
#define STR_D                       "D"
#define STR_E                       "E"
#define STR_F                       "F"
#define STR_G                       "G"
#define STR_H                       "H"
#define STR_I                       "I"
#define STR_J                       "J"
#define STR_K                       "K"
#define STR_L                       "L"
#define STR_M                       "M"
#define STR_N                       "N"
#define STR_O                       "O"
#define STR_P                       "P"
#define STR_Q                       "Q"
#define STR_R                       "R"
#define STR_S                       "S"
#define STR_T                       "T"
#define STR_U                       "U"
#define STR_V                       "V"
#define STR_W                       "W"
#define STR_X                       "X"
#define STR_Y                       "Y"
#define STR_Z                       "Z"
#define STR_LEFT_SQUARE_BRACKET     "["
#define STR_BACKSLASH               "\\"
#define STR_RIGHT_SQUARE_BRACKET    "]"
#define STR_CIRCUMFLEX_ACCENT       "^"
#define STR_UNDERSCORE              "_"
#define STR_GRAVE_ACCENT            "`"
#define STR_a                       "a"
#define STR_b                       "b"
#define STR_c                       "c"
#define STR_d                       "d"
#define STR_e                       "e"
#define STR_f                       "f"
#define STR_g                       "g"
#define STR_h                       "h"
#define STR_i                       "i"
#define STR_j                       "j"
#define STR_k                       "k"
#define STR_l                       "l"
#define STR_m                       "m"
#define STR_n                       "n"
#define STR_o                       "o"
#define STR_p                       "p"
#define STR_q                       "q"
#define STR_r                       "r"
#define STR_s                       "s"
#define STR_t                       "t"
#define STR_u                       "u"
#define STR_v                       "v"
#define STR_w                       "w"
#define STR_x                       "x"
#define STR_y                       "y"
#define STR_z                       "z"
#define STR_LEFT_CURLY_BRACKET      "{"
#define STR_VERTICAL_LINE           "|"
#define STR_RIGHT_CURLY_BRACKET     "}"
#define STR_TILDE                   "~"

#define STRING_ACCEPT0              "ACCEPT\0"
#define STRING_COMMIT0              "COMMIT\0"
#define STRING_F0                   "F\0"
#define STRING_FAIL0                "FAIL\0"
#define STRING_MARK0                "MARK\0"
#define STRING_PRUNE0               "PRUNE\0"
#define STRING_SKIP0                "SKIP\0"
#define STRING_THEN                 "THEN"

#define STRING_alpha0               "alpha\0"
#define STRING_lower0               "lower\0"
#define STRING_upper0               "upper\0"
#define STRING_alnum0               "alnum\0"
#define STRING_ascii0               "ascii\0"
#define STRING_blank0               "blank\0"
#define STRING_cntrl0               "cntrl\0"
#define STRING_digit0               "digit\0"
#define STRING_graph0               "graph\0"
#define STRING_print0               "print\0"
#define STRING_punct0               "punct\0"
#define STRING_space0               "space\0"
#define STRING_word0                "word\0"
#define STRING_xdigit               "xdigit"

#define STRING_DEFINE               "DEFINE"
#define STRING_WEIRD_STARTWORD      "[:<:]]"
#define STRING_WEIRD_ENDWORD        "[:>:]]"

#define STRING_CR_RIGHTPAR              "CR)"
#define STRING_LF_RIGHTPAR              "LF)"
#define STRING_CRLF_RIGHTPAR            "CRLF)"
#define STRING_ANY_RIGHTPAR             "ANY)"
#define STRING_ANYCRLF_RIGHTPAR         "ANYCRLF)"
#define STRING_BSR_ANYCRLF_RIGHTPAR     "BSR_ANYCRLF)"
#define STRING_BSR_UNICODE_RIGHTPAR     "BSR_UNICODE)"
#define STRING_UTF8_RIGHTPAR            "UTF8)"
#define STRING_UTF16_RIGHTPAR           "UTF16)"
#define STRING_UTF32_RIGHTPAR           "UTF32)"
#define STRING_UTF_RIGHTPAR             "UTF)"
#define STRING_UCP_RIGHTPAR             "UCP)"
#define STRING_NO_AUTO_POSSESS_RIGHTPAR "NO_AUTO_POSSESS)"
#define STRING_NO_START_OPT_RIGHTPAR    "NO_START_OPT)"
#define STRING_LIMIT_MATCH_EQ           "LIMIT_MATCH="
#define STRING_LIMIT_RECURSION_EQ       "LIMIT_RECURSION="

#else  /* SUPPORT_UTF */

/* UTF-8 support is enabled; always use UTF-8 (=ASCII) character codes. This
works in both modes non-EBCDIC platforms, and on EBCDIC platforms in UTF-8 mode
only. */

#define CHAR_HT                     '\011'
#define CHAR_VT                     '\013'
#define CHAR_FF                     '\014'
#define CHAR_CR                     '\015'
#define CHAR_LF                     '\012'
#define CHAR_NL                     CHAR_LF
#define CHAR_NEL                    ((unsigned char)'\x85')
#define CHAR_BS                     '\010'
#define CHAR_BEL                    '\007'
#define CHAR_ESC                    '\033'
#define CHAR_DEL                    '\177'

#define CHAR_NULL                   '\0'
#define CHAR_SPACE                  '\040'
#define CHAR_EXCLAMATION_MARK       '\041'
#define CHAR_QUOTATION_MARK         '\042'
#define CHAR_NUMBER_SIGN            '\043'
#define CHAR_DOLLAR_SIGN            '\044'
#define CHAR_PERCENT_SIGN           '\045'
#define CHAR_AMPERSAND              '\046'
#define CHAR_APOSTROPHE             '\047'
#define CHAR_LEFT_PARENTHESIS       '\050'
#define CHAR_RIGHT_PARENTHESIS      '\051'
#define CHAR_ASTERISK               '\052'
#define CHAR_PLUS                   '\053'
#define CHAR_COMMA                  '\054'
#define CHAR_MINUS                  '\055'
#define CHAR_DOT                    '\056'
#define CHAR_SLASH                  '\057'
#define CHAR_0                      '\060'
#define CHAR_1                      '\061'
#define CHAR_2                      '\062'
#define CHAR_3                      '\063'
#define CHAR_4                      '\064'
#define CHAR_5                      '\065'
#define CHAR_6                      '\066'
#define CHAR_7                      '\067'
#define CHAR_8                      '\070'
#define CHAR_9                      '\071'
#define CHAR_COLON                  '\072'
#define CHAR_SEMICOLON              '\073'
#define CHAR_LESS_THAN_SIGN         '\074'
#define CHAR_EQUALS_SIGN            '\075'
#define CHAR_GREATER_THAN_SIGN      '\076'
#define CHAR_QUESTION_MARK          '\077'
#define CHAR_COMMERCIAL_AT          '\100'
#define CHAR_A                      '\101'
#define CHAR_B                      '\102'
#define CHAR_C                      '\103'
#define CHAR_D                      '\104'
#define CHAR_E                      '\105'
#define CHAR_F                      '\106'
#define CHAR_G                      '\107'
#define CHAR_H                      '\110'
#define CHAR_I                      '\111'
#define CHAR_J                      '\112'
#define CHAR_K                      '\113'
#define CHAR_L                      '\114'
#define CHAR_M                      '\115'
#define CHAR_N                      '\116'
#define CHAR_O                      '\117'
#define CHAR_P                      '\120'
#define CHAR_Q                      '\121'
#define CHAR_R                      '\122'
#define CHAR_S                      '\123'
#define CHAR_T                      '\124'
#define CHAR_U                      '\125'
#define CHAR_V                      '\126'
#define CHAR_W                      '\127'
#define CHAR_X                      '\130'
#define CHAR_Y                      '\131'
#define CHAR_Z                      '\132'
#define CHAR_LEFT_SQUARE_BRACKET    '\133'
#define CHAR_BACKSLASH              '\134'
#define CHAR_RIGHT_SQUARE_BRACKET   '\135'
#define CHAR_CIRCUMFLEX_ACCENT      '\136'
#define CHAR_UNDERSCORE             '\137'
#define CHAR_GRAVE_ACCENT           '\140'
#define CHAR_a                      '\141'
#define CHAR_b                      '\142'
#define CHAR_c                      '\143'
#define CHAR_d                      '\144'
#define CHAR_e                      '\145'
#define CHAR_f                      '\146'
#define CHAR_g                      '\147'
#define CHAR_h                      '\150'
#define CHAR_i                      '\151'
#define CHAR_j                      '\152'
#define CHAR_k                      '\153'
#define CHAR_l                      '\154'
#define CHAR_m                      '\155'
#define CHAR_n                      '\156'
#define CHAR_o                      '\157'
#define CHAR_p                      '\160'
#define CHAR_q                      '\161'
#define CHAR_r                      '\162'
#define CHAR_s                      '\163'
#define CHAR_t                      '\164'
#define CHAR_u                      '\165'
#define CHAR_v                      '\166'
#define CHAR_w                      '\167'
#define CHAR_x                      '\170'
#define CHAR_y                      '\171'
#define CHAR_z                      '\172'
#define CHAR_LEFT_CURLY_BRACKET     '\173'
#define CHAR_VERTICAL_LINE          '\174'
#define CHAR_RIGHT_CURLY_BRACKET    '\175'
#define CHAR_TILDE                  '\176'
#define CHAR_NBSP                   ((unsigned char)'\xa0')

#define STR_HT                      "\011"
#define STR_VT                      "\013"
#define STR_FF                      "\014"
#define STR_CR                      "\015"
#define STR_NL                      "\012"
#define STR_BS                      "\010"
#define STR_BEL                     "\007"
#define STR_ESC                     "\033"
#define STR_DEL                     "\177"

#define STR_SPACE                   "\040"
#define STR_EXCLAMATION_MARK        "\041"
#define STR_QUOTATION_MARK          "\042"
#define STR_NUMBER_SIGN             "\043"
#define STR_DOLLAR_SIGN             "\044"
#define STR_PERCENT_SIGN            "\045"
#define STR_AMPERSAND               "\046"
#define STR_APOSTROPHE              "\047"
#define STR_LEFT_PARENTHESIS        "\050"
#define STR_RIGHT_PARENTHESIS       "\051"
#define STR_ASTERISK                "\052"
#define STR_PLUS                    "\053"
#define STR_COMMA                   "\054"
#define STR_MINUS                   "\055"
#define STR_DOT                     "\056"
#define STR_SLASH                   "\057"
#define STR_0                       "\060"
#define STR_1                       "\061"
#define STR_2                       "\062"
#define STR_3                       "\063"
#define STR_4                       "\064"
#define STR_5                       "\065"
#define STR_6                       "\066"
#define STR_7                       "\067"
#define STR_8                       "\070"
#define STR_9                       "\071"
#define STR_COLON                   "\072"
#define STR_SEMICOLON               "\073"
#define STR_LESS_THAN_SIGN          "\074"
#define STR_EQUALS_SIGN             "\075"
#define STR_GREATER_THAN_SIGN       "\076"
#define STR_QUESTION_MARK           "\077"
#define STR_COMMERCIAL_AT           "\100"
#define STR_A                       "\101"
#define STR_B                       "\102"
#define STR_C                       "\103"
#define STR_D                       "\104"
#define STR_E                       "\105"
#define STR_F                       "\106"
#define STR_G                       "\107"
#define STR_H                       "\110"
#define STR_I                       "\111"
#define STR_J                       "\112"
#define STR_K                       "\113"
#define STR_L                       "\114"
#define STR_M                       "\115"
#define STR_N                       "\116"
#define STR_O                       "\117"
#define STR_P                       "\120"
#define STR_Q                       "\121"
#define STR_R                       "\122"
#define STR_S                       "\123"
#define STR_T                       "\124"
#define STR_U                       "\125"
#define STR_V                       "\126"
#define STR_W                       "\127"
#define STR_X                       "\130"
#define STR_Y                       "\131"
#define STR_Z                       "\132"
#define STR_LEFT_SQUARE_BRACKET     "\133"
#define STR_BACKSLASH               "\134"
#define STR_RIGHT_SQUARE_BRACKET    "\135"
#define STR_CIRCUMFLEX_ACCENT       "\136"
#define STR_UNDERSCORE              "\137"
#define STR_GRAVE_ACCENT            "\140"
#define STR_a                       "\141"
#define STR_b                       "\142"
#define STR_c                       "\143"
#define STR_d                       "\144"
#define STR_e                       "\145"
#define STR_f                       "\146"
#define STR_g                       "\147"
#define STR_h                       "\150"
#define STR_i                       "\151"
#define STR_j                       "\152"
#define STR_k                       "\153"
#define STR_l                       "\154"
#define STR_m                       "\155"
#define STR_n                       "\156"
#define STR_o                       "\157"
#define STR_p                       "\160"
#define STR_q                       "\161"
#define STR_r                       "\162"
#define STR_s                       "\163"
#define STR_t                       "\164"
#define STR_u                       "\165"
#define STR_v                       "\166"
#define STR_w                       "\167"
#define STR_x                       "\170"
#define STR_y                       "\171"
#define STR_z                       "\172"
#define STR_LEFT_CURLY_BRACKET      "\173"
#define STR_VERTICAL_LINE           "\174"
#define STR_RIGHT_CURLY_BRACKET     "\175"
#define STR_TILDE                   "\176"

#define STRING_ACCEPT0              STR_A STR_C STR_C STR_E STR_P STR_T "\0"
#define STRING_COMMIT0              STR_C STR_O STR_M STR_M STR_I STR_T "\0"
#define STRING_F0                   STR_F "\0"
#define STRING_FAIL0                STR_F STR_A STR_I STR_L "\0"
#define STRING_MARK0                STR_M STR_A STR_R STR_K "\0"
#define STRING_PRUNE0               STR_P STR_R STR_U STR_N STR_E "\0"
#define STRING_SKIP0                STR_S STR_K STR_I STR_P "\0"
#define STRING_THEN                 STR_T STR_H STR_E STR_N

#define STRING_alpha0               STR_a STR_l STR_p STR_h STR_a "\0"
#define STRING_lower0               STR_l STR_o STR_w STR_e STR_r "\0"
#define STRING_upper0               STR_u STR_p STR_p STR_e STR_r "\0"
#define STRING_alnum0               STR_a STR_l STR_n STR_u STR_m "\0"
#define STRING_ascii0               STR_a STR_s STR_c STR_i STR_i "\0"
#define STRING_blank0               STR_b STR_l STR_a STR_n STR_k "\0"
#define STRING_cntrl0               STR_c STR_n STR_t STR_r STR_l "\0"
#define STRING_digit0               STR_d STR_i STR_g STR_i STR_t "\0"
#define STRING_graph0               STR_g STR_r STR_a STR_p STR_h "\0"
#define STRING_print0               STR_p STR_r STR_i STR_n STR_t "\0"
#define STRING_punct0               STR_p STR_u STR_n STR_c STR_t "\0"
#define STRING_space0               STR_s STR_p STR_a STR_c STR_e "\0"
#define STRING_word0                STR_w STR_o STR_r STR_d       "\0"
#define STRING_xdigit               STR_x STR_d STR_i STR_g STR_i STR_t

#define STRING_DEFINE               STR_D STR_E STR_F STR_I STR_N STR_E
#define STRING_WEIRD_STARTWORD      STR_LEFT_SQUARE_BRACKET STR_COLON STR_LESS_THAN_SIGN STR_COLON STR_RIGHT_SQUARE_BRACKET STR_RIGHT_SQUARE_BRACKET
#define STRING_WEIRD_ENDWORD        STR_LEFT_SQUARE_BRACKET STR_COLON STR_GREATER_THAN_SIGN STR_COLON STR_RIGHT_SQUARE_BRACKET STR_RIGHT_SQUARE_BRACKET

#define STRING_CR_RIGHTPAR              STR_C STR_R STR_RIGHT_PARENTHESIS
#define STRING_LF_RIGHTPAR              STR_L STR_F STR_RIGHT_PARENTHESIS
#define STRING_CRLF_RIGHTPAR            STR_C STR_R STR_L STR_F STR_RIGHT_PARENTHESIS
#define STRING_ANY_RIGHTPAR             STR_A STR_N STR_Y STR_RIGHT_PARENTHESIS
#define STRING_ANYCRLF_RIGHTPAR         STR_A STR_N STR_Y STR_C STR_R STR_L STR_F STR_RIGHT_PARENTHESIS
#define STRING_BSR_ANYCRLF_RIGHTPAR     STR_B STR_S STR_R STR_UNDERSCORE STR_A STR_N STR_Y STR_C STR_R STR_L STR_F STR_RIGHT_PARENTHESIS
#define STRING_BSR_UNICODE_RIGHTPAR     STR_B STR_S STR_R STR_UNDERSCORE STR_U STR_N STR_I STR_C STR_O STR_D STR_E STR_RIGHT_PARENTHESIS
#define STRING_UTF8_RIGHTPAR            STR_U STR_T STR_F STR_8 STR_RIGHT_PARENTHESIS
#define STRING_UTF16_RIGHTPAR           STR_U STR_T STR_F STR_1 STR_6 STR_RIGHT_PARENTHESIS
#define STRING_UTF32_RIGHTPAR           STR_U STR_T STR_F STR_3 STR_2 STR_RIGHT_PARENTHESIS
#define STRING_UTF_RIGHTPAR             STR_U STR_T STR_F STR_RIGHT_PARENTHESIS
#define STRING_UCP_RIGHTPAR             STR_U STR_C STR_P STR_RIGHT_PARENTHESIS
#define STRING_NO_AUTO_POSSESS_RIGHTPAR STR_N STR_O STR_UNDERSCORE STR_A STR_U STR_T STR_O STR_UNDERSCORE STR_P STR_O STR_S STR_S STR_E STR_S STR_S STR_RIGHT_PARENTHESIS
#define STRING_NO_START_OPT_RIGHTPAR    STR_N STR_O STR_UNDERSCORE STR_S STR_T STR_A STR_R STR_T STR_UNDERSCORE STR_O STR_P STR_T STR_RIGHT_PARENTHESIS
#define STRING_LIMIT_MATCH_EQ           STR_L STR_I STR_M STR_I STR_T STR_UNDERSCORE STR_M STR_A STR_T STR_C STR_H STR_EQUALS_SIGN
#define STRING_LIMIT_RECURSION_EQ       STR_L STR_I STR_M STR_I STR_T STR_UNDERSCORE STR_R STR_E STR_C STR_U STR_R STR_S STR_I STR_O STR_N STR_EQUALS_SIGN

#endif  /* SUPPORT_UTF */

/* Escape items that are just an encoding of a particular data value. */

#ifndef ESC_a
#define ESC_a CHAR_BEL
#endif

#ifndef ESC_e
#define ESC_e CHAR_ESC
#endif

#ifndef ESC_f
#define ESC_f CHAR_FF
#endif

#ifndef ESC_n
#define ESC_n CHAR_LF
#endif

#ifndef ESC_r
#define ESC_r CHAR_CR
#endif

/* We can't officially use ESC_t because it is a POSIX reserved identifier
(presumably because of all the others like size_t). */

#ifndef ESC_tee
#define ESC_tee CHAR_HT
#endif

/* Codes for different types of Unicode property */

#define PT_ANY        0    /* Any property - matches all chars */
#define PT_LAMP       1    /* L& - the union of Lu, Ll, Lt */
#define PT_GC         2    /* Specified general characteristic (e.g. L) */
#define PT_PC         3    /* Specified particular characteristic (e.g. Lu) */
#define PT_SC         4    /* Script (e.g. Han) */
#define PT_ALNUM      5    /* Alphanumeric - the union of L and N */
#define PT_SPACE      6    /* Perl space - Z plus 9,10,12,13 */
#define PT_PXSPACE    7    /* POSIX space - Z plus 9,10,11,12,13 */
#define PT_WORD       8    /* Word - L plus N plus underscore */
#define PT_CLIST      9    /* Pseudo-property: match character list */
#define PT_UCNC      10    /* Universal Character nameable character */
#define PT_TABSIZE   11    /* Size of square table for autopossessify tests */

/* The following special properties are used only in XCLASS items, when POSIX
classes are specified and PCRE_UCP is set - in other words, for Unicode
handling of these classes. They are not available via the \p or \P escapes like
those in the above list, and so they do not take part in the autopossessifying
table. */

#define PT_PXGRAPH   11    /* [:graph:] - characters that mark the paper */
#define PT_PXPRINT   12    /* [:print:] - [:graph:] plus non-control spaces */
#define PT_PXPUNCT   13    /* [:punct:] - punctuation characters */

/* Flag bits and data types for the extended class (OP_XCLASS) for classes that
contain characters with values greater than 255. */

#define XCL_NOT       0x01    /* Flag: this is a negative class */
#define XCL_MAP       0x02    /* Flag: a 32-byte map is present */
#define XCL_HASPROP   0x04    /* Flag: property checks are present. */

#define XCL_END       0    /* Marks end of individual items */
#define XCL_SINGLE    1    /* Single item (one multibyte char) follows */
#define XCL_RANGE     2    /* A range (two multibyte chars) follows */
#define XCL_PROP      3    /* Unicode property (2-byte property code follows) */
#define XCL_NOTPROP   4    /* Unicode inverted property (ditto) */

/* These are escaped items that aren't just an encoding of a particular data
value such as \n. They must have non-zero values, as check_escape() returns 0
for a data character.  Also, they must appear in the same order as in the
opcode definitions below, up to ESC_z. There's a dummy for OP_ALLANY because it
corresponds to "." in DOTALL mode rather than an escape sequence. It is also
used for [^] in JavaScript compatibility mode, and for \C in non-utf mode. In
non-DOTALL mode, "." behaves like \N.

The special values ESC_DU, ESC_du, etc. are used instead of ESC_D, ESC_d, etc.
when PCRE_UCP is set and replacement of \d etc by \p sequences is required.
They must be contiguous, and remain in order so that the replacements can be
looked up from a table.

Negative numbers are used to encode a backreference (\1, \2, \3, etc.) in
check_escape(). There are two tests in the code for an escape
greater than ESC_b and less than ESC_Z to detect the types that may be
repeated. These are the types that consume characters. If any new escapes are
put in between that don't consume a character, that code will have to change.
*/

enum { ESC_A = 1, ESC_G, ESC_K, ESC_B, ESC_b, ESC_D, ESC_d, ESC_S, ESC_s,
       ESC_W, ESC_w, ESC_N, ESC_dum, ESC_C, ESC_P, ESC_p, ESC_R, ESC_H,
       ESC_h, ESC_V, ESC_v, ESC_X, ESC_Z, ESC_z,
       ESC_E, ESC_Q, ESC_g, ESC_k,
       ESC_DU, ESC_du, ESC_SU, ESC_su, ESC_WU, ESC_wu };


/********************** Opcode definitions ******************/

/****** NOTE NOTE NOTE ******

Starting from 1 (i.e. after OP_END), the values up to OP_EOD must correspond in
order to the list of escapes immediately above. Furthermore, values up to
OP_DOLLM must not be changed without adjusting the table called autoposstab in
pcre_compile.c

Whenever this list is updated, the two macro definitions that follow must be
updated to match. The possessification table called "opcode_possessify" in
pcre_compile.c must also be updated, and also the tables called "coptable"
and "poptable" in pcre_dfa_exec.c.

****** NOTE NOTE NOTE ******/


/* The values between FIRST_AUTOTAB_OP and LAST_AUTOTAB_RIGHT_OP, inclusive,
are used in a table for deciding whether a repeated character type can be
auto-possessified. */

#define FIRST_AUTOTAB_OP       OP_NOT_DIGIT
#define LAST_AUTOTAB_LEFT_OP   OP_EXTUNI
#define LAST_AUTOTAB_RIGHT_OP  OP_DOLLM

enum {
  OP_END,            /* 0 End of pattern */

  /* Values corresponding to backslashed metacharacters */

  OP_SOD,            /* 1 Start of data: \A */
  OP_SOM,            /* 2 Start of match (subject + offset): \G */
  OP_SET_SOM,        /* 3 Set start of match (\K) */
  OP_NOT_WORD_BOUNDARY,  /*  4 \B */
  OP_WORD_BOUNDARY,      /*  5 \b */
  OP_NOT_DIGIT,          /*  6 \D */
  OP_DIGIT,              /*  7 \d */
  OP_NOT_WHITESPACE,     /*  8 \S */
  OP_WHITESPACE,         /*  9 \s */
  OP_NOT_WORDCHAR,       /* 10 \W */
  OP_WORDCHAR,           /* 11 \w */

  OP_ANY,            /* 12 Match any character except newline (\N) */
  OP_ALLANY,         /* 13 Match any character */
  OP_ANYBYTE,        /* 14 Match any byte (\C); different to OP_ANY for UTF-8 */
  OP_NOTPROP,        /* 15 \P (not Unicode property) */
  OP_PROP,           /* 16 \p (Unicode property) */
  OP_ANYNL,          /* 17 \R (any newline sequence) */
  OP_NOT_HSPACE,     /* 18 \H (not horizontal whitespace) */
  OP_HSPACE,         /* 19 \h (horizontal whitespace) */
  OP_NOT_VSPACE,     /* 20 \V (not vertical whitespace) */
  OP_VSPACE,         /* 21 \v (vertical whitespace) */
  OP_EXTUNI,         /* 22 \X (extended Unicode sequence */
  OP_EODN,           /* 23 End of data or \n at end of data (\Z) */
  OP_EOD,            /* 24 End of data (\z) */

  /* Line end assertions */

  OP_DOLL,           /* 25 End of line - not multiline */
  OP_DOLLM,          /* 26 End of line - multiline */
  OP_CIRC,           /* 27 Start of line - not multiline */
  OP_CIRCM,          /* 28 Start of line - multiline */

  /* Single characters; caseful must precede the caseless ones */

  OP_CHAR,           /* 29 Match one character, casefully */
  OP_CHARI,          /* 30 Match one character, caselessly */
  OP_NOT,            /* 31 Match one character, not the given one, casefully */
  OP_NOTI,           /* 32 Match one character, not the given one, caselessly */

  /* The following sets of 13 opcodes must always be kept in step because
  the offset from the first one is used to generate the others. */

  /* Repeated characters; caseful must precede the caseless ones */

  OP_STAR,           /* 33 The maximizing and minimizing versions of */
  OP_MINSTAR,        /* 34 these six opcodes must come in pairs, with */
  OP_PLUS,           /* 35 the minimizing one second. */
  OP_MINPLUS,        /* 36 */
  OP_QUERY,          /* 37 */
  OP_MINQUERY,       /* 38 */

  OP_UPTO,           /* 39 From 0 to n matches of one character, caseful*/
  OP_MINUPTO,        /* 40 */
  OP_EXACT,          /* 41 Exactly n matches */

  OP_POSSTAR,        /* 42 Possessified star, caseful */
  OP_POSPLUS,        /* 43 Possessified plus, caseful */
  OP_POSQUERY,       /* 44 Posesssified query, caseful */
  OP_POSUPTO,        /* 45 Possessified upto, caseful */

  /* Repeated characters; caseless must follow the caseful ones */

  OP_STARI,          /* 46 */
  OP_MINSTARI,       /* 47 */
  OP_PLUSI,          /* 48 */
  OP_MINPLUSI,       /* 49 */
  OP_QUERYI,         /* 50 */
  OP_MINQUERYI,      /* 51 */

  OP_UPTOI,          /* 52 From 0 to n matches of one character, caseless */
  OP_MINUPTOI,       /* 53 */
  OP_EXACTI,         /* 54 */

  OP_POSSTARI,       /* 55 Possessified star, caseless */
  OP_POSPLUSI,       /* 56 Possessified plus, caseless */
  OP_POSQUERYI,      /* 57 Posesssified query, caseless */
  OP_POSUPTOI,       /* 58 Possessified upto, caseless */

  /* The negated ones must follow the non-negated ones, and match them */
  /* Negated repeated character, caseful; must precede the caseless ones */

  OP_NOTSTAR,        /* 59 The maximizing and minimizing versions of */
  OP_NOTMINSTAR,     /* 60 these six opcodes must come in pairs, with */
  OP_NOTPLUS,        /* 61 the minimizing one second. They must be in */
  OP_NOTMINPLUS,     /* 62 exactly the same order as those above. */
  OP_NOTQUERY,       /* 63 */
  OP_NOTMINQUERY,    /* 64 */

  OP_NOTUPTO,        /* 65 From 0 to n matches, caseful */
  OP_NOTMINUPTO,     /* 66 */
  OP_NOTEXACT,       /* 67 Exactly n matches */

  OP_NOTPOSSTAR,     /* 68 Possessified versions, caseful */
  OP_NOTPOSPLUS,     /* 69 */
  OP_NOTPOSQUERY,    /* 70 */
  OP_NOTPOSUPTO,     /* 71 */

  /* Negated repeated character, caseless; must follow the caseful ones */

  OP_NOTSTARI,       /* 72 */
  OP_NOTMINSTARI,    /* 73 */
  OP_NOTPLUSI,       /* 74 */
  OP_NOTMINPLUSI,    /* 75 */
  OP_NOTQUERYI,      /* 76 */
  OP_NOTMINQUERYI,   /* 77 */

  OP_NOTUPTOI,       /* 78 From 0 to n matches, caseless */
  OP_NOTMINUPTOI,    /* 79 */
  OP_NOTEXACTI,      /* 80 Exactly n matches */

  OP_NOTPOSSTARI,    /* 81 Possessified versions, caseless */
  OP_NOTPOSPLUSI,    /* 82 */
  OP_NOTPOSQUERYI,   /* 83 */
  OP_NOTPOSUPTOI,    /* 84 */

  /* Character types */

  OP_TYPESTAR,       /* 85 The maximizing and minimizing versions of */
  OP_TYPEMINSTAR,    /* 86 these six opcodes must come in pairs, with */
  OP_TYPEPLUS,       /* 87 the minimizing one second. These codes must */
  OP_TYPEMINPLUS,    /* 88 be in exactly the same order as those above. */
  OP_TYPEQUERY,      /* 89 */
  OP_TYPEMINQUERY,   /* 90 */

  OP_TYPEUPTO,       /* 91 From 0 to n matches */
  OP_TYPEMINUPTO,    /* 92 */
  OP_TYPEEXACT,      /* 93 Exactly n matches */

  OP_TYPEPOSSTAR,    /* 94 Possessified versions */
  OP_TYPEPOSPLUS,    /* 95 */
  OP_TYPEPOSQUERY,   /* 96 */
  OP_TYPEPOSUPTO,    /* 97 */

  /* These are used for character classes and back references; only the
  first six are the same as the sets above. */

  OP_CRSTAR,         /* 98 The maximizing and minimizing versions of */
  OP_CRMINSTAR,      /* 99 all these opcodes must come in pairs, with */
  OP_CRPLUS,         /* 100 the minimizing one second. These codes must */
  OP_CRMINPLUS,      /* 101 be in exactly the same order as those above. */
  OP_CRQUERY,        /* 102 */
  OP_CRMINQUERY,     /* 103 */

  OP_CRRANGE,        /* 104 These are different to the three sets above. */
  OP_CRMINRANGE,     /* 105 */

  OP_CRPOSSTAR,      /* 106 Possessified versions */
  OP_CRPOSPLUS,      /* 107 */
  OP_CRPOSQUERY,     /* 108 */
  OP_CRPOSRANGE,     /* 109 */

  /* End of quantifier opcodes */

  OP_CLASS,          /* 110 Match a character class, chars < 256 only */
  OP_NCLASS,         /* 111 Same, but the bitmap was created from a negative
                              class - the difference is relevant only when a
                              character > 255 is encountered. */
  OP_XCLASS,         /* 112 Extended class for handling > 255 chars within the
                              class. This does both positive and negative. */
  OP_REF,            /* 113 Match a back reference, casefully */
  OP_REFI,           /* 114 Match a back reference, caselessly */
  OP_DNREF,          /* 115 Match a duplicate name backref, casefully */
  OP_DNREFI,         /* 116 Match a duplicate name backref, caselessly */
  OP_RECURSE,        /* 117 Match a numbered subpattern (possibly recursive) */
  OP_CALLOUT,        /* 118 Call out to external function if provided */

  OP_ALT,            /* 119 Start of alternation */
  OP_KET,            /* 120 End of group that doesn't have an unbounded repeat */
  OP_KETRMAX,        /* 121 These two must remain together and in this */
  OP_KETRMIN,        /* 122 order. They are for groups the repeat for ever. */
  OP_KETRPOS,        /* 123 Possessive unlimited repeat. */

  /* The assertions must come before BRA, CBRA, ONCE, and COND, and the four
  asserts must remain in order. */

  OP_REVERSE,        /* 124 Move pointer back - used in lookbehind assertions */
  OP_ASSERT,         /* 125 Positive lookahead */
  OP_ASSERT_NOT,     /* 126 Negative lookahead */
  OP_ASSERTBACK,     /* 127 Positive lookbehind */
  OP_ASSERTBACK_NOT, /* 128 Negative lookbehind */

  /* ONCE, ONCE_NC, BRA, BRAPOS, CBRA, CBRAPOS, and COND must come immediately
  after the assertions, with ONCE first, as there's a test for >= ONCE for a
  subpattern that isn't an assertion. The POS versions must immediately follow
  the non-POS versions in each case. */

  OP_ONCE,           /* 129 Atomic group, contains captures */
  OP_ONCE_NC,        /* 130 Atomic group containing no captures */
  OP_BRA,            /* 131 Start of non-capturing bracket */
  OP_BRAPOS,         /* 132 Ditto, with unlimited, possessive repeat */
  OP_CBRA,           /* 133 Start of capturing bracket */
  OP_CBRAPOS,        /* 134 Ditto, with unlimited, possessive repeat */
  OP_COND,           /* 135 Conditional group */

  /* These five must follow the previous five, in the same order. There's a
  check for >= SBRA to distinguish the two sets. */

  OP_SBRA,           /* 136 Start of non-capturing bracket, check empty  */
  OP_SBRAPOS,        /* 137 Ditto, with unlimited, possessive repeat */
  OP_SCBRA,          /* 138 Start of capturing bracket, check empty */
  OP_SCBRAPOS,       /* 139 Ditto, with unlimited, possessive repeat */
  OP_SCOND,          /* 140 Conditional group, check empty */

  /* The next two pairs must (respectively) be kept together. */

  OP_CREF,           /* 141 Used to hold a capture number as condition */
  OP_DNCREF,         /* 142 Used to point to duplicate names as a condition */
  OP_RREF,           /* 143 Used to hold a recursion number as condition */
  OP_DNRREF,         /* 144 Used to point to duplicate names as a condition */
  OP_DEF,            /* 145 The DEFINE condition */

  OP_BRAZERO,        /* 146 These two must remain together and in this */
  OP_BRAMINZERO,     /* 147 order. */
  OP_BRAPOSZERO,     /* 148 */

  /* These are backtracking control verbs */

  OP_MARK,           /* 149 always has an argument */
  OP_PRUNE,          /* 150 */
  OP_PRUNE_ARG,      /* 151 same, but with argument */
  OP_SKIP,           /* 152 */
  OP_SKIP_ARG,       /* 153 same, but with argument */
  OP_THEN,           /* 154 */
  OP_THEN_ARG,       /* 155 same, but with argument */
  OP_COMMIT,         /* 156 */

  /* These are forced failure and success verbs */

  OP_FAIL,           /* 157 */
  OP_ACCEPT,         /* 158 */
  OP_ASSERT_ACCEPT,  /* 159 Used inside assertions */
  OP_CLOSE,          /* 160 Used before OP_ACCEPT to close open captures */

  /* This is used to skip a subpattern with a {0} quantifier */

  OP_SKIPZERO,       /* 161 */

  /* This is not an opcode, but is used to check that tables indexed by opcode
  are the correct length, in order to catch updating errors - there have been
  some in the past. */

  OP_TABLE_LENGTH
};

/* *** NOTE NOTE NOTE *** Whenever the list above is updated, the two macro
definitions that follow must also be updated to match. There are also tables
called "opcode_possessify" in pcre_compile.c and "coptable" and "poptable" in
pcre_dfa_exec.c that must be updated. */


/* This macro defines textual names for all the opcodes. These are used only
for debugging, and some of them are only partial names. The macro is referenced
only in pcre_printint.c, which fills out the full names in many cases (and in
some cases doesn't actually use these names at all). */

#define OP_NAME_LIST \
  "End", "\\A", "\\G", "\\K", "\\B", "\\b", "\\D", "\\d",         \
  "\\S", "\\s", "\\W", "\\w", "Any", "AllAny", "Anybyte",         \
  "notprop", "prop", "\\R", "\\H", "\\h", "\\V", "\\v",           \
  "extuni",  "\\Z", "\\z",                                        \
  "$", "$", "^", "^", "char", "chari", "not", "noti",             \
  "*", "*?", "+", "+?", "?", "??",                                \
  "{", "{", "{",                                                  \
  "*+","++", "?+", "{",                                           \
  "*", "*?", "+", "+?", "?", "??",                                \
  "{", "{", "{",                                                  \
  "*+","++", "?+", "{",                                           \
  "*", "*?", "+", "+?", "?", "??",                                \
  "{", "{", "{",                                                  \
  "*+","++", "?+", "{",                                           \
  "*", "*?", "+", "+?", "?", "??",                                \
  "{", "{", "{",                                                  \
  "*+","++", "?+", "{",                                           \
  "*", "*?", "+", "+?", "?", "??", "{", "{", "{",                 \
  "*+","++", "?+", "{",                                           \
  "*", "*?", "+", "+?", "?", "??", "{", "{",                      \
  "*+","++", "?+", "{",                                           \
  "class", "nclass", "xclass", "Ref", "Refi", "DnRef", "DnRefi",  \
  "Recurse", "Callout",                                           \
  "Alt", "Ket", "KetRmax", "KetRmin", "KetRpos",                  \
  "Reverse", "Assert", "Assert not", "AssertB", "AssertB not",    \
  "Once", "Once_NC",                                              \
  "Bra", "BraPos", "CBra", "CBraPos",                             \
  "Cond",                                                         \
  "SBra", "SBraPos", "SCBra", "SCBraPos",                         \
  "SCond",                                                        \
  "Cond ref", "Cond dnref", "Cond rec", "Cond dnrec", "Cond def", \
  "Brazero", "Braminzero", "Braposzero",                          \
  "*MARK", "*PRUNE", "*PRUNE", "*SKIP", "*SKIP",                  \
  "*THEN", "*THEN", "*COMMIT", "*FAIL",                           \
  "*ACCEPT", "*ASSERT_ACCEPT",                                    \
  "Close", "Skip zero"


/* This macro defines the length of fixed length operations in the compiled
regex. The lengths are used when searching for specific things, and also in the
debugging printing of a compiled regex. We use a macro so that it can be
defined close to the definitions of the opcodes themselves.

As things have been extended, some of these are no longer fixed lenths, but are
minima instead. For example, the length of a single-character repeat may vary
in UTF-8 mode. The code that uses this table must know about such things. */

#define OP_LENGTHS \
  1,                             /* End                                    */ \
  1, 1, 1, 1, 1,                 /* \A, \G, \K, \B, \b                     */ \
  1, 1, 1, 1, 1, 1,              /* \D, \d, \S, \s, \W, \w                 */ \
  1, 1, 1,                       /* Any, AllAny, Anybyte                   */ \
  3, 3,                          /* \P, \p                                 */ \
  1, 1, 1, 1, 1,                 /* \R, \H, \h, \V, \v                     */ \
  1,                             /* \X                                     */ \
  1, 1, 1, 1, 1, 1,              /* \Z, \z, $, $M ^, ^M                    */ \
  2,                             /* Char  - the minimum length             */ \
  2,                             /* Chari  - the minimum length            */ \
  2,                             /* not                                    */ \
  2,                             /* noti                                   */ \
  /* Positive single-char repeats                             ** These are */ \
  2, 2, 2, 2, 2, 2,              /* *, *?, +, +?, ?, ??       ** minima in */ \
  2+IMM2_SIZE, 2+IMM2_SIZE,      /* upto, minupto             ** mode      */ \
  2+IMM2_SIZE,                   /* exact                                  */ \
  2, 2, 2, 2+IMM2_SIZE,          /* *+, ++, ?+, upto+                      */ \
  2, 2, 2, 2, 2, 2,              /* *I, *?I, +I, +?I, ?I, ??I ** UTF-8     */ \
  2+IMM2_SIZE, 2+IMM2_SIZE,      /* upto I, minupto I                      */ \
  2+IMM2_SIZE,                   /* exact I                                */ \
  2, 2, 2, 2+IMM2_SIZE,          /* *+I, ++I, ?+I, upto+I                  */ \
  /* Negative single-char repeats - only for chars < 256                   */ \
  2, 2, 2, 2, 2, 2,              /* NOT *, *?, +, +?, ?, ??                */ \
  2+IMM2_SIZE, 2+IMM2_SIZE,      /* NOT upto, minupto                      */ \
  2+IMM2_SIZE,                   /* NOT exact                              */ \
  2, 2, 2, 2+IMM2_SIZE,          /* Possessive NOT *, +, ?, upto           */ \
  2, 2, 2, 2, 2, 2,              /* NOT *I, *?I, +I, +?I, ?I, ??I          */ \
  2+IMM2_SIZE, 2+IMM2_SIZE,      /* NOT upto I, minupto I                  */ \
  2+IMM2_SIZE,                   /* NOT exact I                            */ \
  2, 2, 2, 2+IMM2_SIZE,          /* Possessive NOT *I, +I, ?I, upto I      */ \
  /* Positive type repeats                                                 */ \
  2, 2, 2, 2, 2, 2,              /* Type *, *?, +, +?, ?, ??               */ \
  2+IMM2_SIZE, 2+IMM2_SIZE,      /* Type upto, minupto                     */ \
  2+IMM2_SIZE,                   /* Type exact                             */ \
  2, 2, 2, 2+IMM2_SIZE,          /* Possessive *+, ++, ?+, upto+           */ \
  /* Character class & ref repeats                                         */ \
  1, 1, 1, 1, 1, 1,              /* *, *?, +, +?, ?, ??                    */ \
  1+2*IMM2_SIZE, 1+2*IMM2_SIZE,  /* CRRANGE, CRMINRANGE                    */ \
  1, 1, 1, 1+2*IMM2_SIZE,        /* Possessive *+, ++, ?+, CRPOSRANGE      */ \
  1+(32/sizeof(pcre_uchar)),     /* CLASS                                  */ \
  1+(32/sizeof(pcre_uchar)),     /* NCLASS                                 */ \
  0,                             /* XCLASS - variable length               */ \
  1+IMM2_SIZE,                   /* REF                                    */ \
  1+IMM2_SIZE,                   /* REFI                                   */ \
  1+2*IMM2_SIZE,                 /* DNREF                                  */ \
  1+2*IMM2_SIZE,                 /* DNREFI                                 */ \
  1+LINK_SIZE,                   /* RECURSE                                */ \
  2+2*LINK_SIZE,                 /* CALLOUT                                */ \
  1+LINK_SIZE,                   /* Alt                                    */ \
  1+LINK_SIZE,                   /* Ket                                    */ \
  1+LINK_SIZE,                   /* KetRmax                                */ \
  1+LINK_SIZE,                   /* KetRmin                                */ \
  1+LINK_SIZE,                   /* KetRpos                                */ \
  1+LINK_SIZE,                   /* Reverse                                */ \
  1+LINK_SIZE,                   /* Assert                                 */ \
  1+LINK_SIZE,                   /* Assert not                             */ \
  1+LINK_SIZE,                   /* Assert behind                          */ \
  1+LINK_SIZE,                   /* Assert behind not                      */ \
  1+LINK_SIZE,                   /* ONCE                                   */ \
  1+LINK_SIZE,                   /* ONCE_NC                                */ \
  1+LINK_SIZE,                   /* BRA                                    */ \
  1+LINK_SIZE,                   /* BRAPOS                                 */ \
  1+LINK_SIZE+IMM2_SIZE,         /* CBRA                                   */ \
  1+LINK_SIZE+IMM2_SIZE,         /* CBRAPOS                                */ \
  1+LINK_SIZE,                   /* COND                                   */ \
  1+LINK_SIZE,                   /* SBRA                                   */ \
  1+LINK_SIZE,                   /* SBRAPOS                                */ \
  1+LINK_SIZE+IMM2_SIZE,         /* SCBRA                                  */ \
  1+LINK_SIZE+IMM2_SIZE,         /* SCBRAPOS                               */ \
  1+LINK_SIZE,                   /* SCOND                                  */ \
  1+IMM2_SIZE, 1+2*IMM2_SIZE,    /* CREF, DNCREF                           */ \
  1+IMM2_SIZE, 1+2*IMM2_SIZE,    /* RREF, DNRREF                           */ \
  1,                             /* DEF                                    */ \
  1, 1, 1,                       /* BRAZERO, BRAMINZERO, BRAPOSZERO        */ \
  3, 1, 3,                       /* MARK, PRUNE, PRUNE_ARG                 */ \
  1, 3,                          /* SKIP, SKIP_ARG                         */ \
  1, 3,                          /* THEN, THEN_ARG                         */ \
  1, 1, 1, 1,                    /* COMMIT, FAIL, ACCEPT, ASSERT_ACCEPT    */ \
  1+IMM2_SIZE, 1                 /* CLOSE, SKIPZERO                        */

/* A magic value for OP_RREF to indicate the "any recursion" condition. */

#define RREF_ANY  0xffff

/* Compile time error code numbers. They are given names so that they can more
easily be tracked. When a new number is added, the table called eint in
pcreposix.c must be updated. */

enum { ERR0,  ERR1,  ERR2,  ERR3,  ERR4,  ERR5,  ERR6,  ERR7,  ERR8,  ERR9,
       ERR10, ERR11, ERR12, ERR13, ERR14, ERR15, ERR16, ERR17, ERR18, ERR19,
       ERR20, ERR21, ERR22, ERR23, ERR24, ERR25, ERR26, ERR27, ERR28, ERR29,
       ERR30, ERR31, ERR32, ERR33, ERR34, ERR35, ERR36, ERR37, ERR38, ERR39,
       ERR40, ERR41, ERR42, ERR43, ERR44, ERR45, ERR46, ERR47, ERR48, ERR49,
       ERR50, ERR51, ERR52, ERR53, ERR54, ERR55, ERR56, ERR57, ERR58, ERR59,
       ERR60, ERR61, ERR62, ERR63, ERR64, ERR65, ERR66, ERR67, ERR68, ERR69,
       ERR70, ERR71, ERR72, ERR73, ERR74, ERR75, ERR76, ERR77, ERR78, ERR79,
       ERR80, ERR81, ERR82, ERR83, ERR84, ERR85, ERR86, ERR87, ERRCOUNT };

/* JIT compiling modes. The function list is indexed by them. */

enum { JIT_COMPILE, JIT_PARTIAL_SOFT_COMPILE, JIT_PARTIAL_HARD_COMPILE,
       JIT_NUMBER_OF_COMPILE_MODES };

/* The real format of the start of the pcre block; the index of names and the
code vector run on as long as necessary after the end. We store an explicit
offset to the name table so that if a regex is compiled on one host, saved, and
then run on another where the size of pointers is different, all might still
be well.

The size of the structure must be a multiple of 8 bytes. For the case of
compiled-on-4 and run-on-8, we include an extra pointer that is always NULL so
that there are an even number of pointers which therefore are a multiple of 8
bytes.

It is necessary to fork the struct for the 32 bit library, since it needs to
use pcre_uint32 for first_char and req_char. We can't put an ifdef inside the
typedef because pcretest needs access to the struct of the 8-, 16- and 32-bit
variants.

*** WARNING ***
When new fields are added to these structures, remember to adjust the code in
pcre_byte_order.c that is concerned with swapping the byte order of the fields
when a compiled regex is reloaded on a host with different endianness.
*** WARNING ***
There is also similar byte-flipping code in pcretest.c, which is used for
testing the byte-flipping features. It must also be kept in step.
*** WARNING ***
*/

typedef struct real_pcre8_or_16 {
  pcre_uint32 magic_number;
  pcre_uint32 size;               /* Total that was malloced */
  pcre_uint32 options;            /* Public options */
  pcre_uint32 flags;              /* Private flags */
  pcre_uint32 limit_match;        /* Limit set from regex */
  pcre_uint32 limit_recursion;    /* Limit set from regex */
  pcre_uint16 first_char;         /* Starting character */
  pcre_uint16 req_char;           /* This character must be seen */
  pcre_uint16 max_lookbehind;     /* Longest lookbehind (characters) */
  pcre_uint16 top_bracket;        /* Highest numbered group */
  pcre_uint16 top_backref;        /* Highest numbered back reference */
  pcre_uint16 name_table_offset;  /* Offset to name table that follows */
  pcre_uint16 name_entry_size;    /* Size of any name items */
  pcre_uint16 name_count;         /* Number of name items */
  pcre_uint16 ref_count;          /* Reference count */
  pcre_uint16 dummy1;             /* To ensure size is a multiple of 8 */
  pcre_uint16 dummy2;             /* To ensure size is a multiple of 8 */
  pcre_uint16 dummy3;             /* To ensure size is a multiple of 8 */
  const pcre_uint8 *tables;       /* Pointer to tables or NULL for std */
  void             *nullpad;      /* NULL padding */
} real_pcre8_or_16;

typedef struct real_pcre8_or_16 real_pcre;
typedef struct real_pcre8_or_16 real_pcre16;

typedef struct real_pcre32 {
  pcre_uint32 magic_number;
  pcre_uint32 size;               /* Total that was malloced */
  pcre_uint32 options;            /* Public options */
  pcre_uint32 flags;              /* Private flags */
  pcre_uint32 limit_match;        /* Limit set from regex */
  pcre_uint32 limit_recursion;    /* Limit set from regex */
  pcre_uint32 first_char;         /* Starting character */
  pcre_uint32 req_char;           /* This character must be seen */
  pcre_uint16 max_lookbehind;     /* Longest lookbehind (characters) */
  pcre_uint16 top_bracket;        /* Highest numbered group */
  pcre_uint16 top_backref;        /* Highest numbered back reference */
  pcre_uint16 name_table_offset;  /* Offset to name table that follows */
  pcre_uint16 name_entry_size;    /* Size of any name items */
  pcre_uint16 name_count;         /* Number of name items */
  pcre_uint16 ref_count;          /* Reference count */
  pcre_uint16 dummy;              /* To ensure size is a multiple of 8 */
  const pcre_uint8 *tables;       /* Pointer to tables or NULL for std */
  void             *nullpad;      /* NULL padding */
} real_pcre32;

#if defined COMPILE_PCRE8
#define REAL_PCRE real_pcre
#elif defined COMPILE_PCRE16
#define REAL_PCRE real_pcre16
#elif defined COMPILE_PCRE32
#define REAL_PCRE real_pcre32
#endif

/* Assert that the size of REAL_PCRE is divisible by 8 */
typedef int __assert_real_pcre_size_divisible_8[(sizeof(REAL_PCRE) % 8) == 0 ? 1 : -1];

/* Needed in pcretest to access some fields in the real_pcre* structures
 * directly. They're unified for 8/16/32 bits since the structs only differ
 * after these fields; if that ever changes, need to fork those defines into
 * 8/16 and 32 bit versions. */
#define REAL_PCRE_MAGIC(re)     (((REAL_PCRE*)re)->magic_number)
#define REAL_PCRE_SIZE(re)      (((REAL_PCRE*)re)->size)
#define REAL_PCRE_OPTIONS(re)   (((REAL_PCRE*)re)->options)
#define REAL_PCRE_FLAGS(re)     (((REAL_PCRE*)re)->flags)

/* The format of the block used to store data from pcre_study(). The same
remark (see NOTE above) about extending this structure applies. */

typedef struct pcre_study_data {
  pcre_uint32 size;               /* Total that was malloced */
  pcre_uint32 flags;              /* Private flags */
  pcre_uint8 start_bits[32];      /* Starting char bits */
  pcre_uint32 minlength;          /* Minimum subject length */
} pcre_study_data;

/* Structure for building a chain of open capturing subpatterns during
compiling, so that instructions to close them can be compiled when (*ACCEPT) is
encountered. This is also used to identify subpatterns that contain recursive
back references to themselves, so that they can be made atomic. */

typedef struct open_capitem {
  struct open_capitem *next;    /* Chain link */
  pcre_uint16 number;           /* Capture number */
  pcre_uint16 flag;             /* Set TRUE if recursive back ref */
} open_capitem;

/* Structure for building a list of named groups during the first pass of
compiling. */

typedef struct named_group {
  const pcre_uchar  *name;          /* Points to the name in the pattern */
  int                length;        /* Length of the name */
  pcre_uint32        number;        /* Group number */
} named_group;

/* Structure for passing "static" information around between the functions
doing the compiling, so that they are thread-safe. */

typedef struct compile_data {
  const pcre_uint8 *lcc;            /* Points to lower casing table */
  const pcre_uint8 *fcc;            /* Points to case-flipping table */
  const pcre_uint8 *cbits;          /* Points to character type table */
  const pcre_uint8 *ctypes;         /* Points to table of type maps */
  const pcre_uchar *start_workspace;/* The start of working space */
  const pcre_uchar *start_code;     /* The start of the compiled code */
  const pcre_uchar *start_pattern;  /* The start of the pattern */
  const pcre_uchar *end_pattern;    /* The end of the pattern */
  pcre_uchar *hwm;                  /* High watermark of workspace */
  open_capitem *open_caps;          /* Chain of open capture items */
  named_group *named_groups;        /* Points to vector in pre-compile */
  pcre_uchar *name_table;           /* The name/number table */
  int  names_found;                 /* Number of entries so far */
  int  name_entry_size;             /* Size of each entry */
  int  named_group_list_size;       /* Number of entries in the list */
  int  workspace_size;              /* Size of workspace */
  unsigned int bracount;            /* Count of capturing parens as we compile */
  int  final_bracount;              /* Saved value after first pass */
  int  max_lookbehind;              /* Maximum lookbehind (characters) */
  int  top_backref;                 /* Maximum back reference */
  unsigned int backref_map;         /* Bitmap of low back refs */
  unsigned int namedrefcount;       /* Number of backreferences by name */
  int  parens_depth;                /* Depth of nested parentheses */
  int  assert_depth;                /* Depth of nested assertions */
  pcre_uint32 external_options;     /* External (initial) options */
  pcre_uint32 external_flags;       /* External flag bits to be set */
  int  req_varyopt;                 /* "After variable item" flag for reqbyte */
  BOOL had_accept;                  /* (*ACCEPT) encountered */
  BOOL had_pruneorskip;             /* (*PRUNE) or (*SKIP) encountered */
  BOOL check_lookbehind;            /* Lookbehinds need later checking */
  BOOL dupnames;                    /* Duplicate names exist */
  BOOL dupgroups;                   /* Duplicate groups exist: (?| found */
  BOOL iscondassert;                /* Next assert is a condition */
  int  nltype;                      /* Newline type */
  int  nllen;                       /* Newline string length */
  pcre_uchar nl[4];                 /* Newline string when fixed length */
} compile_data;

/* Structure for maintaining a chain of pointers to the currently incomplete
branches, for testing for left recursion while compiling. */

typedef struct branch_chain {
  struct branch_chain *outer;
  pcre_uchar *current_branch;
} branch_chain;

/* Structure for mutual recursion detection. */

typedef struct recurse_check {
  struct recurse_check *prev;
  const pcre_uchar *group;
} recurse_check;

/* Structure for items in a linked list that represents an explicit recursive
call within the pattern; used by pcre_exec(). */

typedef struct recursion_info {
  struct recursion_info *prevrec; /* Previous recursion record (or NULL) */
  unsigned int group_num;         /* Number of group that was called */
  int *offset_save;               /* Pointer to start of saved offsets */
  int saved_max;                  /* Number of saved offsets */
  int saved_capture_last;         /* Last capture number */
  PCRE_PUCHAR subject_position;   /* Position at start of recursion */
} recursion_info;

/* A similar structure for pcre_dfa_exec(). */

typedef struct dfa_recursion_info {
  struct dfa_recursion_info *prevrec;
  int group_num;
  PCRE_PUCHAR subject_position;
} dfa_recursion_info;

/* Structure for building a chain of data for holding the values of the subject
pointer at the start of each subpattern, so as to detect when an empty string
has been matched by a subpattern - to break infinite loops; used by
pcre_exec(). */

typedef struct eptrblock {
  struct eptrblock *epb_prev;
  PCRE_PUCHAR epb_saved_eptr;
} eptrblock;


/* Structure for passing "static" information around between the functions
doing traditional NFA matching, so that they are thread-safe. */

typedef struct match_data {
  unsigned long int match_call_count;      /* As it says */
  unsigned long int match_limit;           /* As it says */
  unsigned long int match_limit_recursion; /* As it says */
  int   *offset_vector;           /* Offset vector */
  int    offset_end;              /* One past the end */
  int    offset_max;              /* The maximum usable for return data */
  int    nltype;                  /* Newline type */
  int    nllen;                   /* Newline string length */
  int    name_count;              /* Number of names in name table */
  int    name_entry_size;         /* Size of entry in names table */
  unsigned int skip_arg_count;    /* For counting SKIP_ARGs */
  unsigned int ignore_skip_arg;   /* For re-run when SKIP arg name not found */
  pcre_uchar *name_table;         /* Table of names */
  pcre_uchar nl[4];               /* Newline string when fixed */
  const  pcre_uint8 *lcc;         /* Points to lower casing table */
  const  pcre_uint8 *fcc;         /* Points to case-flipping table */
  const  pcre_uint8 *ctypes;      /* Points to table of type maps */
  BOOL   notbol;                  /* NOTBOL flag */
  BOOL   noteol;                  /* NOTEOL flag */
  BOOL   utf;                     /* UTF-8 / UTF-16 flag */
  BOOL   jscript_compat;          /* JAVASCRIPT_COMPAT flag */
  BOOL   use_ucp;                 /* PCRE_UCP flag */
  BOOL   endonly;                 /* Dollar not before final \n */
  BOOL   notempty;                /* Empty string match not wanted */
  BOOL   notempty_atstart;        /* Empty string match at start not wanted */
  BOOL   hitend;                  /* Hit the end of the subject at some point */
  BOOL   bsr_anycrlf;             /* \R is just any CRLF, not full Unicode */
  BOOL   hasthen;                 /* Pattern contains (*THEN) */
  const  pcre_uchar *start_code;  /* For use when recursing */
  PCRE_PUCHAR start_subject;      /* Start of the subject string */
  PCRE_PUCHAR end_subject;        /* End of the subject string */
  PCRE_PUCHAR start_match_ptr;    /* Start of matched string */
  PCRE_PUCHAR end_match_ptr;      /* Subject position at end match */
  PCRE_PUCHAR start_used_ptr;     /* Earliest consulted character */
  int    partial;                 /* PARTIAL options */
  int    end_offset_top;          /* Highwater mark at end of match */
  pcre_int32 capture_last;        /* Most recent capture number + overflow flag */
  int    start_offset;            /* The start offset value */
  int    match_function_type;     /* Set for certain special calls of MATCH() */
  eptrblock *eptrchain;           /* Chain of eptrblocks for tail recursions */
  int    eptrn;                   /* Next free eptrblock */
  recursion_info *recursive;      /* Linked list of recursion data */
  void  *callout_data;            /* To pass back to callouts */
  const  pcre_uchar *mark;        /* Mark pointer to pass back on success */
  const  pcre_uchar *nomatch_mark;/* Mark pointer to pass back on failure */
  const  pcre_uchar *once_target; /* Where to back up to for atomic groups */
#ifdef NO_RECURSE
  void  *match_frames_base;       /* For remembering malloc'd frames */
#endif
} match_data;

/* A similar structure is used for the same purpose by the DFA matching
functions. */

typedef struct dfa_match_data {
  const pcre_uchar *start_code;     /* Start of the compiled pattern */
  const pcre_uchar *start_subject ; /* Start of the subject string */
  const pcre_uchar *end_subject;    /* End of subject string */
  const pcre_uchar *start_used_ptr; /* Earliest consulted character */
  const pcre_uint8 *tables;         /* Character tables */
  int   start_offset;               /* The start offset value */
  int   moptions;                   /* Match options */
  int   poptions;                   /* Pattern options */
  int   nltype;                     /* Newline type */
  int   nllen;                      /* Newline string length */
  pcre_uchar nl[4];                 /* Newline string when fixed */
  void *callout_data;               /* To pass back to callouts */
  dfa_recursion_info *recursive;    /* Linked list of recursion data */
} dfa_match_data;

/* Bit definitions for entries in the pcre_ctypes table. */

#define ctype_space   0x01
#define ctype_letter  0x02
#define ctype_digit   0x04
#define ctype_xdigit  0x08
#define ctype_word    0x10   /* alphanumeric or '_' */
#define ctype_meta    0x80   /* regexp meta char or zero (end pattern) */

/* Offsets for the bitmap tables in pcre_cbits. Each table contains a set
of bits for a class map. Some classes are built by combining these tables. */

#define cbit_space     0      /* [:space:] or \s */
#define cbit_xdigit   32      /* [:xdigit:] */
#define cbit_digit    64      /* [:digit:] or \d */
#define cbit_upper    96      /* [:upper:] */
#define cbit_lower   128      /* [:lower:] */
#define cbit_word    160      /* [:word:] or \w */
#define cbit_graph   192      /* [:graph:] */
#define cbit_print   224      /* [:print:] */
#define cbit_punct   256      /* [:punct:] */
#define cbit_cntrl   288      /* [:cntrl:] */
#define cbit_length  320      /* Length of the cbits table */

/* Offsets of the various tables from the base tables pointer, and
total length. */

#define lcc_offset      0
#define fcc_offset    256
#define cbits_offset  512
#define ctypes_offset (cbits_offset + cbit_length)
#define tables_length (ctypes_offset + 256)

/* Internal function and data prefixes. */

#if defined COMPILE_PCRE8
#ifndef PUBL
#define PUBL(name) pcre_##name
#endif
#ifndef PRIV
#define PRIV(name) _pcre_##name
#endif
#elif defined COMPILE_PCRE16
#ifndef PUBL
#define PUBL(name) pcre16_##name
#endif
#ifndef PRIV
#define PRIV(name) _pcre16_##name
#endif
#elif defined COMPILE_PCRE32
#ifndef PUBL
#define PUBL(name) pcre32_##name
#endif
#ifndef PRIV
#define PRIV(name) _pcre32_##name
#endif
#else
#error Unsupported compiling mode
#endif /* COMPILE_PCRE[8|16|32] */

/* Layout of the UCP type table that translates property names into types and
codes. Each entry used to point directly to a name, but to reduce the number of
relocations in shared libraries, it now has an offset into a single string
instead. */

typedef struct {
  pcre_uint16 name_offset;
  pcre_uint16 type;
  pcre_uint16 value;
} ucp_type_table;


/* Internal shared data tables. These are tables that are used by more than one
of the exported public functions. They have to be "external" in the C sense,
but are not part of the PCRE public API. The data for these tables is in the
pcre_tables.c module. */

#ifdef COMPILE_PCRE8
extern const int            PRIV(utf8_table1)[];
extern const int            PRIV(utf8_table1_size);
extern const int            PRIV(utf8_table2)[];
extern const int            PRIV(utf8_table3)[];
extern const pcre_uint8     PRIV(utf8_table4)[];
#endif /* COMPILE_PCRE8 */

extern const char           PRIV(utt_names)[];
extern const ucp_type_table PRIV(utt)[];
extern const int            PRIV(utt_size);

extern const pcre_uint8     PRIV(OP_lengths)[];
extern const pcre_uint8     PRIV(default_tables)[];

extern const pcre_uint32    PRIV(hspace_list)[];
extern const pcre_uint32    PRIV(vspace_list)[];


/* Internal shared functions. These are functions that are used by more than
one of the exported public functions. They have to be "external" in the C
sense, but are not part of the PCRE public API. */

/* String comparison functions. */
#if defined COMPILE_PCRE8

#define STRCMP_UC_UC(str1, str2) \
  strcmp((char *)(str1), (char *)(str2))
#define STRCMP_UC_C8(str1, str2) \
  strcmp((char *)(str1), (str2))
#define STRNCMP_UC_UC(str1, str2, num) \
  strncmp((char *)(str1), (char *)(str2), (num))
#define STRNCMP_UC_C8(str1, str2, num) \
  strncmp((char *)(str1), (str2), (num))
#define STRLEN_UC(str) strlen((const char *)str)

#elif defined COMPILE_PCRE16 || defined COMPILE_PCRE32

extern int               PRIV(strcmp_uc_uc)(const pcre_uchar *,
                           const pcre_uchar *);
extern int               PRIV(strcmp_uc_c8)(const pcre_uchar *,
                           const char *);
extern int               PRIV(strncmp_uc_uc)(const pcre_uchar *,
                           const pcre_uchar *, unsigned int num);
extern int               PRIV(strncmp_uc_c8)(const pcre_uchar *,
                           const char *, unsigned int num);
extern unsigned int      PRIV(strlen_uc)(const pcre_uchar *str);

#define STRCMP_UC_UC(str1, str2) \
  PRIV(strcmp_uc_uc)((str1), (str2))
#define STRCMP_UC_C8(str1, str2) \
  PRIV(strcmp_uc_c8)((str1), (str2))
#define STRNCMP_UC_UC(str1, str2, num) \
  PRIV(strncmp_uc_uc)((str1), (str2), (num))
#define STRNCMP_UC_C8(str1, str2, num) \
  PRIV(strncmp_uc_c8)((str1), (str2), (num))
#define STRLEN_UC(str) PRIV(strlen_uc)(str)

#endif /* COMPILE_PCRE[8|16|32] */

#if defined COMPILE_PCRE8 || defined COMPILE_PCRE16

#define STRCMP_UC_UC_TEST(str1, str2) STRCMP_UC_UC(str1, str2)
#define STRCMP_UC_C8_TEST(str1, str2) STRCMP_UC_C8(str1, str2)

#elif defined COMPILE_PCRE32

extern int               PRIV(strcmp_uc_uc_utf)(const pcre_uchar *,
                           const pcre_uchar *);
extern int               PRIV(strcmp_uc_c8_utf)(const pcre_uchar *,
                           const char *);

#define STRCMP_UC_UC_TEST(str1, str2) \
  (utf ? PRIV(strcmp_uc_uc_utf)((str1), (str2)) : PRIV(strcmp_uc_uc)((str1), (str2)))
#define STRCMP_UC_C8_TEST(str1, str2) \
  (utf ? PRIV(strcmp_uc_c8_utf)((str1), (str2)) : PRIV(strcmp_uc_c8)((str1), (str2)))

#endif /* COMPILE_PCRE[8|16|32] */

extern const pcre_uchar *PRIV(find_bracket)(const pcre_uchar *, BOOL, int);
extern BOOL              PRIV(is_newline)(PCRE_PUCHAR, int, PCRE_PUCHAR,
                           int *, BOOL);
extern unsigned int      PRIV(ord2utf)(pcre_uint32, pcre_uchar *);
extern int               PRIV(valid_utf)(PCRE_PUCHAR, int, int *);
extern BOOL              PRIV(was_newline)(PCRE_PUCHAR, int, PCRE_PUCHAR,
                           int *, BOOL);
extern BOOL              PRIV(xclass)(pcre_uint32, const pcre_uchar *, BOOL);

#ifdef SUPPORT_JIT
extern void              PRIV(jit_compile)(const REAL_PCRE *,
                           PUBL(extra) *, int);
extern int               PRIV(jit_exec)(const PUBL(extra) *,
                           const pcre_uchar *, int, int, int, int *, int);
extern void              PRIV(jit_free)(void *);
extern int               PRIV(jit_get_size)(void *);
extern const char*       PRIV(jit_get_target)(void);
#endif

/* Unicode character database (UCD) */

typedef struct {
  pcre_uint8 script;     /* ucp_Arabic, etc. */
  pcre_uint8 chartype;   /* ucp_Cc, etc. (general categories) */
  pcre_uint8 gbprop;     /* ucp_gbControl, etc. (grapheme break property) */
  pcre_uint8 caseset;    /* offset to multichar other cases or zero */
  pcre_int32 other_case; /* offset to other case, or zero if none */
} ucd_record;

extern const pcre_uint32 PRIV(ucd_caseless_sets)[];
extern const ucd_record  PRIV(ucd_records)[];
extern const pcre_uint8  PRIV(ucd_stage1)[];
extern const pcre_uint16 PRIV(ucd_stage2)[];
extern const pcre_uint32 PRIV(ucp_gentype)[];
extern const pcre_uint32 PRIV(ucp_gbtable)[];
#ifdef COMPILE_PCRE32
extern const ucd_record  PRIV(dummy_ucd_record)[];
#endif
#ifdef SUPPORT_JIT
extern const int         PRIV(ucp_typerange)[];
#endif

#ifdef SUPPORT_UCP
/* UCD access macros */

#define UCD_BLOCK_SIZE 128
#define REAL_GET_UCD(ch) (PRIV(ucd_records) + \
        PRIV(ucd_stage2)[PRIV(ucd_stage1)[(int)(ch) / UCD_BLOCK_SIZE] * \
        UCD_BLOCK_SIZE + (int)(ch) % UCD_BLOCK_SIZE])

#ifdef COMPILE_PCRE32
#define GET_UCD(ch) ((ch > 0x10ffff)? PRIV(dummy_ucd_record) : REAL_GET_UCD(ch))
#else
#define GET_UCD(ch) REAL_GET_UCD(ch)
#endif

#define UCD_CHARTYPE(ch)    GET_UCD(ch)->chartype
#define UCD_SCRIPT(ch)      GET_UCD(ch)->script
#define UCD_CATEGORY(ch)    PRIV(ucp_gentype)[UCD_CHARTYPE(ch)]
#define UCD_GRAPHBREAK(ch)  GET_UCD(ch)->gbprop
#define UCD_CASESET(ch)     GET_UCD(ch)->caseset
#define UCD_OTHERCASE(ch)   ((pcre_uint32)((int)ch + (int)(GET_UCD(ch)->other_case)))

#endif /* SUPPORT_UCP */

#endif

/* End of pcre_internal.h */<|MERGE_RESOLUTION|>--- conflicted
+++ resolved
@@ -231,11 +231,7 @@
 
 #if defined HAVE_STDINT_H
 #include <stdint.h>
-<<<<<<< HEAD
 #elif HAVE_INTTYPES_H || defined(__SUNPRO_C)
-=======
-#elif defined HAVE_INTTYPES_H
->>>>>>> 8187b252
 #include <inttypes.h>
 #endif
 
