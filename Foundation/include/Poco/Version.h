--- conflicted
+++ resolved
@@ -35,11 +35,7 @@
 //      Ax: alpha releases
 //      Bx: beta releases
 //
-<<<<<<< HEAD
-#define POCO_VERSION 0x01070902
-=======
 #define POCO_VERSION 0x01080000
->>>>>>> beb6b30d
 
 
 #endif // Foundation_Version_INCLUDED