--- conflicted
+++ resolved
@@ -113,24 +113,15 @@
 
 	DWORD RSAEncryptImpl::encrypt(unsigned char* output, std::streamsize outputLength, BOOL isFinal)
 	{
-<<<<<<< HEAD
 		DWORD flags = _paddingMode == RSA_PADDING_PKCS1_OAEP ? CRYPT_OAEP : 0;
-		DWORD n = static_cast<DWORD>(_pos + 1);
+		DWORD n = static_cast<DWORD>(_pos);
 		if (!CryptEncrypt(_pKey->publicKey(), NULL, isFinal, flags, NULL, &n, 0))
-=======
-		DWORD n = static_cast<DWORD>(_pos);
-		if (!CryptEncrypt(_pKey->publicKey(), NULL, isFinal, 0, NULL, &n, 0))
->>>>>>> 5275161f
 			error("RSACipher cannot obtain length of encrypted data");
 		poco_assert(n > _pos);
 		std::vector<BYTE> data(n);
 		n = static_cast<DWORD>(_pos /*+ 1*/);
 		std::memcpy(&data[0], _pBuf, n);
-<<<<<<< HEAD
-		if (!CryptEncrypt(_pKey->publicKey(), NULL, isFinal, flags, &data[0], &n, data.size()))
-=======
-		if (!CryptEncrypt(_pKey->publicKey(), NULL, isFinal, 0, &data[0], &n, static_cast<DWORD>(data.size())))
->>>>>>> 5275161f
+		if (!CryptEncrypt(_pKey->publicKey(), NULL, isFinal, flags, &data[0], &n, static_cast<DWORD>(data.size())))
 			error("RSACipher cannot encrypt data");
 		poco_assert(n <= outputLength);
 		std::memcpy(output, &data[0], n);
@@ -243,18 +234,11 @@
 
 	DWORD RSADecryptImpl::decrypt(unsigned char* output, std::streamsize outputLength, BOOL isFinal)
 	{
-<<<<<<< HEAD
-		DWORD n = static_cast<DWORD>(_pos + 1);
+		DWORD n = static_cast<DWORD>(_pos);
 		DWORD flags = _paddingMode == RSA_PADDING_PKCS1_OAEP ? CRYPT_OAEP : 0;
 		std::vector<BYTE> data(n);
 		std::memcpy(&data[0], _pBuf, n);
 		if (!CryptDecrypt(_pKey->privateKey(), NULL, isFinal, flags, &data[0], &n))
-=======
-		DWORD n = static_cast<DWORD>(_pos);
-		std::vector<BYTE> data(n);
-		std::memcpy(&data[0], _pBuf, n);
-		if (!CryptDecrypt(_pKey->privateKey(), NULL, isFinal, 0, &data[0], &n))
->>>>>>> 5275161f
 			error("RSACipher cannot decrypt data");
 		poco_assert(n <= outputLength);
 		std::memcpy(output, &data[0], n);
