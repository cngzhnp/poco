POCO C++ Libraries Release Notes
AAAIntroduction

<<<<<<< HEAD
!!!Release 1.8.0

!!Summary of Changes

  -- tbd
=======
!!!Release 1.7.9

  - fixed GH #1813: xmlparse.cpp doesn't compile in WinCE (poco 1.7.8p3)
  - fixed GH #1826: XPath query error
  - fixed GH #1834: Visual Studio 2008 cannot find stdint.h
  - fixed GH #1842: Upgrade bundled expat to 2.2.3
  - fixed GH #1843: Use random salt for Poco::XML::NamePool
  - fixed GH #1865: AbstractEvent::hasDelegates() is not thread-safe
  - improved/fixed QNX support
  - Poco::Util::LayeredConfiguration: added support for labelling configurations and
    finding them by their label
  - upgraded bundled SQLite to 3.20.1


!!!Release 1.7.8p3

  - fixed GH #1760: Upgrade bundled expat to 2.2.1 which fixes some vulnerabilities:
    http://seclists.org/oss-sec/2017/q2/499


!!!Release 1.7.8p2

!!Summary of Changes

  - fixed GH #1655: CipherImpl memory leak with OpenSSL 1.1


!!!Release 1.7.8

!!Summary of Changes

  - fixed GH #1212: Lost WebSocket Frames after Client Websocket Handshake is complete
  - fixed GH #1260: URI encoding
  - fixed GH #1501: Alpine 3.4 trouble with Foundation/src/Error.cpp
  - fixed GH #1523: Long path names under Windows
  - fixed GH #1536: Building with OS X 10.12 SDK and 10.7 deployment target without libc++ fails
  - fixed GH #1537: Need to add multiple cflags parameters to configure
  - fixed GH #1539: Allow overriding POCO_TARGET_OSARCH for iPhoneSimulator
  - fixed GH #1546: Enable bitcode for iPhone build config
  - fixed GH #1549: Latin2Encoding and 0xFF
  - fixed GH #1551: Unable to use Poco on macOS 10.12
  - fixed GH #1552: IPv6 & operator throws an exception when scope = 0
  - fixed GH #1566: Poco/Zip issue with some CM_DEFLATE archives
  - fixed GH #1567: Poco/ZIP issue with uncompressed archives
  - fixed GH #1570: IPv6AddressImpl::toString() returns wrong output for IPv6 address "::"
  - fixed GH #1571: ODBC Preparator memory leak
  - fixed GH #1573: Poco::File::createDirectories() should not throw Poco::FileExistsException
  - fixed GH #1580: Unable to unzip zip file created using non-seeking stream
  - fixed GH #1581: Cannot find 'pcre.h' when using POCO_UNBUNDLED, a non-system PCRE, and CMake
  - fixed GH #1588: Poco::Net::HTTPChunkedStreamBuf::readFromDevice(): restrict maximum
    size of chunk length
  - fixed GH #1589: Poco::Net::HTMLForm: restrict maximum field and value length
  - fixed GH #1590: Poco::Net::DialogSocket: restrict maximum line length
  - fixed GH #1591: Poco::Net::MultipartReader: restrict maximum boundary string length
  - fixed GH #1597: adding empty file to zip leads to archive that can't be unzipped by windows
  - fixed GH #1599: readFromDevice() in AutoDetectStream.cpp in Poco Zip cannot detect signature
  - fixed GH #1534: Upgraded bundled zlib to 1.2.11
  - fixed GH #1558: Upgraded bundled SQLite to 3.16.2
  - fixed GH #1586: Upgraded bundled PCRE to 8.40
  - fixed GH #1538: Upgraded bundled double-conversion to 1.1.5
  - MongoDB: added support for authentication using "MONGODB-CR" and "SCRAM-SHA-1"
    authentication schemes.

!!Incompatible Changes and Possible Transition Issues

  - MongoDB: additional documentation and fixes for style and consistency and minor
    API improvements (e.g., Poco::MongoDB::Binary)
    Note: some flag enumeration values have been renamed for better consistency
    and readability; existing code using these will have to be updated.


!!!Release 1.7.7

!!Summary of Changes

  - fixed GH #865: FileChannel compress fails leaving empty .gz files
  - fixed GH #990: Potential race condition in Poco::File on Windows
  - fixed GH #1157: Fixing a bug in the NetSSL_Win module (Host name verification failed error)
  - fixed GH #1351: Fix for android include pthread.h from /usr/include
  - fixed GH #1436: ODBC Bug: Unicode text(NVARCHAT) read from DB is truncated to half
  - fixed GH #1453: _clock_gettime Symbol not found on Mac 10.11
  - fixed GH #1460: POCO does not build with OpenSSL 1.1
  - fixed GH #1461: Poco::Data::SQLite::SQLiteStatementImpl::next() error
  - fixed GH #1462: AbstractConfiguration::getUInt does not parse hex numbers
  - fixed GH #1464: ODBCMetaColumn::init() always maps integer NUMERIC/DECIMAL to Int32
  - fixed GH #1465: Assertion violation in DateTime.cpp using ZipArchive
  - fixed GH #1472: HTTP(S)StreamFactory should send a User-Agent header.
  - fixed GH #1476: Fixed error with Poco::UTF8Encoding::isLegal()
  - fixed GH #1484: ODBC: fix uninitialized variable
  - fixed GH #1486: Support ODBC GUID data type as string
  - fixed GH #1488: Poco::ObjectPool shrinks if returned object is not valid
  - fixed GH #1515: Detection of closed websocket connection
  - fixed GH #1521: bug in JSON ParseHandler.cpp (empty keys should be valid)
  - fixed GH #1526: iOS app rejected, IPv6 not working
  - fixed GH #1532: RecordSet and RowFilter: bad use of reference counter


!!!Release 1.7.6

!!Summary of Changes

  - fixed GH #1298: ZipFileInfo: Assertion violation when reading ods files
  - fixed GH #1315: Redefine Poco assertions for static analysis
  - fixed GH #1397: Fix issues reported by static source code analysis
  - fixed GH #1403: Android compile with poco-1.7.5 no 'pthread_condattr_setclock' error
  - fixed GH #1416: Assertion violation when unzipping
  - fixed GH #1418: Poco::Delegate assignment operator fails to compile for some specializations
  - fixed GH #1422: Can't build poco 1.7.4 or 1.7.5 on centos5 32 bit
  - fixed GH #1429: exception thrown in MongoDB when using replicaset
  - fixed GH #1431: Poco/FIFOBuffer.h copy issue
  - fixed GH #1445: Use stable_sort to preserve order of IP addresses from DNS
  - fixed GH #1456: better handle leap seconds in Poco::DateTime and Poco::LocalDateTime
  - fixed GH #1458: Probably invalid epoll_create() usage inside Poco/Socket.cpp
  - Poco::XML::NamePool: increased default size from 251 to 509. Default size can now
    be changed by defining the POCO_XML_NAMEPOOL_DEFAULT_SIZE macro accordingly.
  - Enchancements: Poco::XML::Document and Poco::XML::DOMParser have new constructors
    taking a NamePool size. Poco::Util::XMLConfiguration::load() also has a new overload
    for that purpose.
  - Improved error handling in the Zip library (getting rid of some poco_assert macros
    and did proper error handling instead).
  - Added Poco::URISyntaxException (subclass of Poco::SyntaxException), which is now
    thrown by Poco::URI.
  - Improved error handling in Poco::URIStreamOpener::open().
  - Poco::Data::MySQL: Handle connection lost/server gone error when starting a transaction
    and retry.
  - XMLConfiguration default (and single-argument delimiter) constructor now loads an empty
    XML document with "config" root element to make the configuration usable without an
    additional call to load() or loadEmpty().


!!!Release 1.7.5

!!Summary of Changes

  - fixed GH #1252: Unable to compile Poco::Data for Windows Compact Embedded 2013
  - fixed GH #1344: Poco::Event::wait(timeout) should use CLOCK_MONOTONIC on Linux
  - fixed GH #1355: [JSON::Object] After copy-ctor, JSON::Object::_keys still points to
    keys in map of copied object
  - GH #1361: Shell expansion rules say that tilde must be replaced with $HOME before
    calling getpwuid
  - Poco::SingletonHolder: added reset() method
  - prefer clock_getttime() over gettimeofday() if available
  - Upgraded bundled SQLite to 3.14.1
>>>>>>> b7aaaabd


!!!Release 1.7.4

!!Summary of Changes

  - fixed GH #1300: Session constructor hangs
  - fixed GH #1303: HTTPSClientSession::sendRequest() fails if server has wildcard cert
  - fixed GH #1304: URI doesn't know "ws:/" or "wss://" schemes
  - fixed GH #1307: Upgrade bundled expat to 2.2.0
  - fixed GH #1316: Empty SocketReactor never sleeps
  - fixed GH #1313: XML library compilation error
  - Upgraded bundled SQLite to 3.13.0


!!!Release 1.7.3

!!Summary of Changes

  - fixed GH #993: Invalid zip format when opening a docx in word
  - fixed GH #1235: Poco::Net::HTTPClientSession::sendRequest() should also handle HTTP_PATCH
  - fixed GH #1236: Remove Poco::Data::Row::checkEmpty() as it prevents Row from being used
    with all NULL rows
  - fixed GH #1239: Poco::Zip::Compress with non-seekable stream fails for CM_STORE
  - fixed GH #1242: Poco::Data::RowFormatter generate exception if the first column of first
    row is null
  - fixed GH #1253: ListMap does not maintain insertion order if key already exists
  - Upgraded bundled SQLite to 3.12.2


!!!Release 1.7.2

!!Summary of Changes

  - fixed GH #1197: Upgrade bundled expat to 2.1.1
    Expat 2.1.1 fixes a CVE: https://cve.mitre.org/cgi-bin/cvename.cgi?name=CVE-2015-1283
  - fixed GH #1204: getdtablesize has been removed on Android 21
  - fixed GH #1203: Poco::Data::RecordSet should be reusable
  - fixed GH #1198: Upgrade bundled SQLite to 3.12.1


!!!Release 1.7.1

!!Summary of Changes

  - fixed GH #1187: Data/MySQL: Seeing frequent "MySQL server has gone away" errors
  - fixed GH #1184: Attempting to connect via a proxy throws a DNS error "Host not found"
  - fixed GH #1180: Possible deadlock when TaskManager::count() is called in onFinished
  - NetSSL_OpenSSL: use TLS_*_method() instead of deprecated SSLv23_*_method()
    if OpenSSL version is >= 1.1; initialize default/fallback client context to support
    all TLS protocols, not just TLSv1


!!!Release 1.7.0

!!Summary of Changes

  - POSSIBLE BREAKING CHANGE: removed automatic registration of Data connectors due to
    issues with static initialization order.
  - NetSSL_OpenSSL: added support for ECDH and DH ciphers; added support to disable
    specific protocols (Poco::Net::Context::disableProtocols());
    new Poco::Net::Context constructor taking a Poco::Net::Context::Params structure that
    allows specifying ECDH and DH parameters.
  - Poco::Net::TCPServer: add additional try ... catch block around poll() to
    gracefully deal with errors due to high system load (e.g., out of file descriptors).
  - fixed GH #1171: Poco::Data::RecordSet: rowCount not reset after execute
  - fixed GH #1167: CMake & POCO_UNBUNDLED: expat sources are compiled in libPocoXML
  - fixed GH #1160: Poco::Net::NetException
    "SSL Exception: error:1409F07F:SSL routines:ssl3_write_pending:bad write retry"
  - fixed GH #1152: Wrong TaskProgressNotification description
  - fixed GH #1141: Poco::StringTokenizer::TOK_TRIM changes behavior between 1.4 and 1.6
  - fixed GH #1137: Missing 'longint' type in SQLite
  - fixed GH #1135: Different package on github and official web site
  - fixed GH #1030: tvOS / WatchOS bitcode enabled for simulators
  - fixed GH #1114: World-write permissions on files created by daemon
  - fixed GH #1087: prevent line breaks in base64-encoded creds
  - fixed GH #1026: Fixes for producing the poco-1.6.2 release on a Cygwin x86 platform
  - fixed GH #1022: Abbreviation in setThreadName can happen even if thread name is not too long
  - fixed GH #1002: ActiveDispatcher saves reference to event context after event was
    performed until it gets new event
  - fixed GH #973: overwrite existing files on windows when moving files
  - fixed GH #969: Poco::File::renameTo() behaviour differs on windows and linux
  - fixed GH #967: Missing data types in SQLite
  - fixed GH #966: Possible crash when processing a corrupted Zip file
  - fixed GH #958: Bug while reading X509Certificate subjectName
  - fixed GH #937: Missing build_vs140.cmd
  - fixed GH #933: Change in JSON::Object::set(key,value) behavior in 1.6.1
  - fixed GH #931: make strToInt() more strict in what it accepts
  - fixed GH #921: `BasicUnbufferedStreamBuf` needs to be marked for import/export
  - fixed GH #848: MailMessage::_encoding is not set when retrieving plain/text message
  - fixed GH #767: Inconsistency in getPath & getPathAndQuery returns
  - fixed GH #724: Poco 1.6.0 is not compiled with openssl 1.0.0
  - fixed GH #713: Improved support for producing Canonical XML in XMLWriter
  - fixed GH #696: bug in parsing name of attachment poco c++ 1.6.0
  - fixed GH #335: Compress with nonseekable
  - upgraded bundled SQLite to 3.11.0
  - added Poco::Crypto::X509Certificate::equals() to compare two certificates
  - support for detecting Win8/Win10 in Poco::Environment
  - Poco::Net::HTTPServerRequestImpl: fixed an issue with DELETE in persistent connections
  - NetSSL: added Context::preferServerCiphers()
  - NetSSL: added support for ECDH, new Context constructor
  - NetSSL: add support for disabling certain protocols
  - SMTPClientSession: added support for XOAUTH2 authentication
  - Poco::Data::SessionPool: re-added customizeSession() method from 1.4.x releases
  - improved SSLManager to automatically set-up a reasonable client Context if
    none is configured
  - add brew OpenSSL search paths to Darwin configs
  - add HTTP/1.1 version to HTTPRequest for client WebSocket, as this is required for
    most servers
  - remove GCC_DIAG_OFF as this caused more issues than it solved
  - respect POCO_NO_FORK_EXEC in ServerApplication (tvOS)
  - tvOS and WatchOS support
  - fix: need an implementation of available() for WebSocketImpl
  - HTTPSessionInstantiator: respect global proxy config
  - added constant for HTTP PATCH method to Poco::Net::HTTPRequest
  - NumberParser::parseHex[64](): allow 0x/0X prefix

!!Incompatible Changes and Possible Transition Issues

  - Removed automatic registration of Data connectors due to issues with static
    initialization order. Data connectors used in an application must be explicitly
    registered with a call to registerConnector() before it can be used, e.g.:
    Poco::Data::SQLite::Connector::registerConnector()


!!!Release 1.6.1

!!Summary of Changes

  - added project and solution files for Visual Studio 2015
  - upgraded bundled SQLite to 3.8.11.1
  - fixed GH #782: Poco::JSON::PrintHandler not working for nested arrays
  - fixed GH #819: JSON Stringifier fails with preserve insert order
  - fixed GH #878: UUID tryParse
  - fixed GH #869: FIFOBuffer::read(T*, std::size_t) documentation inaccurate
  - fixed GH #861: Var BadCastException
  - fixed GH #779: BUG in 1.6.0 Zip code
  - fixed GH #769: Poco::Var operator== throws exception
  - fixed GH #766: Poco::JSON::PrintHandler not working for objects in array
  - fixed GH #763: Unable to build static with NetSSL_OpenSSL for OS X
  - fixed GH #750: BsonWriter::write<Binary::Ptr> missing size ?
  - fixed GH #741: Timestamp anomaly in Poco::Logger on WindowsCE
  - fixed GH #735: WEC2013 build fails due to missing Poco::Path methods.
  - fixed GH #722: poco-1.6.0: Unicode Converter Test confuses string and char types
  - fixed GH #719: StreamSocket::receiveBytes and FIFOBuffer issue in 1.6
  - fixed GH #706: POCO1.6 Sample EchoServer BUG
  - fixed GH #646: Prevent possible data race in access to Timer::_periodicInerval
  - DeflatingStream: do not flush underlying stream on sync() as these can cause
    corrupted files in Zip archives


!!!Release 1.6.0

!!Summary of Changes

  - fixed GH #625: MongoDB ensureIndex double insert?
  - fixed GH #622: Crypto: RSATest::testSign() should verify with public key only
  - fixed GH #620: Data documentation sample code outdated
  - fixed GH #618: OS X 10.10 defines PAGE_SIZE macro, conflicts with PAGE_SIZE in Thread_POSIX.cpp
  - fixed GH #616: Visual Studio warning C4244
  - fixed GH #612: OpenSSLInitializer calls OPENSSL_config but not CONF_modules_free
  - fixed GH #608: (Parallel)SocketAcceptor ctor/dtor call virtual functions
  - fixed GH #607: Idle Reactor high CPU usage
  - fixed GH #606: HTMLForm constructor read application/x-www-form-urlencoded UTF-8 request
    body first parameter with BOM in name
  - fixed GH #596: For OpenSSL 1.0.1, include openssl/crypto.h not openssl/fips.h
  - fixed GH #592: Incorrect format string in Poco::Dynamic::Struct
  - fixed GH #590: Poco::Data::SQlite doesn't support URI filenames
  - fixed GH #564: URI::encode
  - fixed GH #560: DateTime class calculates a wrong day
  - fixed GH #549: Memory allocation is not safe between fork() and execve()
  - fixed GH #500: SSLManager causes a crash
  - fixed GH #490: 2 byte frame with payload length of 0 throws "Incomplete Frame Received" exception
  - fixed GH #483: multiple cases for sqlite_busy
  - fixed GH #482: Poco::JSON::Stringifier::stringify bad behaviour
  - fixed GH #478: HTTPCredentials not according to HTTP spec
  - fixed GH #471: vs2010 release builds have optimization disabled ?
  - fixed GH #468: HTTPClientSession/HTTPResponse not forwarding exceptions
  - fixed GH #438: Poco::File::setLastModified() doesn't work
  - fixed GH #402: StreamSocket::receiveBytes(FIFOBuffer&) and sendBytes(FIFOBuffer&) are
    not thread safe
  - fixed GH #345: Linker warning LNK4221 in Foundation for SignalHandler.obj, String.obj
    and ByteOrder.obj
  - fixed GH #331: Poco::Zip does not support files with ".." in the name.
  - fixed GH #318: Logger local time doesn't automatically account for DST
  - fixed GH #294: Poco::Net::TCPServerParams::setMaxThreads(int count) will not accept count == 0.
  - fixed GH #215: develop WinCE build broken
  - fixed GH #63: Net::NameValueCollection::size() returns int
  - Poco::Logger: formatting methods now support up to 10 arguments.
  - added Poco::Timestamp::raw()
  - Poco::DeflatingOutputStream and Poco::InflatingOutputStreams also flush underlying stream
    on flush()/sync().
  - Poco::Util::Timer: prevent re-schedule of cancelled TimerTask
  - enabled WinRegistryKey and WinRegistryConfiguration for WinCE
  - Poco::BasicEvent improvements and preparations for future support of lambdas/std::function
  - upgraded bundled sqlite to 3.8.7.2
  - Poco::Thread: added support for starting functors/lambdas
  - Poco::Net::HTTPClientSession: added support for global proxy configuration
  - added support for OAuth 1.0/2.0 via Poco::Net::OAuth10Credentials and
    Poco::Net::OAuth20Credentials classes.
  - Poco::Net::IPAddress: fixed IPv6 prefix handling issue on Windows
  - added Poco::Timestamp::TIMEVAL_MIN and Poco::Timestamp::TIMEVAL_MAX
  - added Poco::Clock::CLOCKVAL_MIN and Poco::Clock::CLOCKVAL_MAX
  - added poco_assert_msg() and poco_assert_msg_dbg() macros
  - Poco::Net::Context: fixed a memory leak if the CA file was not found while creating the
    Context object (the underlying OpenSSL context would leak)
  - Poco::URI: added new constructor to create URI from Path
  - Various documentation and style fixes
  - Removed support (project/solution files) for Visual Studio.NET 2003 and Visual Studio 2005.
  - Improved CMake support


!!Incompatible Changes and Possible Transition Issues

  - Compiling POCO on Windows without #define POCO_WIN32_UTF8 is deprecated and will
    lead to diagnostic messages while compiling.
  - Support (project and solution files) for MS Visual Studio 2003 and 2005 has been
    removed; the oldest officially supported VS version is 2008 (MSVC version 9.0).
  - MongoDB: The ObjectId class has a new constructor taking a std::string containing a
    hexadecimal representation of the object ID.


!!!Release 1.5.4

!!Summary of Changes

  - fixed GH #326: compile Net lib 1.5.2 without UTF8 support enabled
  - fixed GH #518: NetworkInterface.cpp compile error w/ POCO_NO_WSTRING (1.5.3)
  - Fixed MSVC 2010 warnings on large alignment
  - make HTTPAuthenticationParams::parse() add value on end of string
  - fixed GH #482: Poco::JSON::Stringifier::stringify bad behaviour
  - fixed GH #508: Can't compile for arm64 architecture
  - fixed GH #510: Incorrect RSAKey construction from istream
  - fix SharedMemory for WinCE/WEC2013
  - Add NIOS2 double conversion detection, fixes compile errors
  - added VS2013 project/solution files for Windows Embedded Compact 2013
  - added Process::isRunning()
  - NetSSL: Fix typo in documentation
  - NetSSL_OpenSSL: support for TLS 1.1 and 1.2
  - Zip: Added CM_AUTO, which automatically selects CM_STORE or CM_DEFLATE based
    on file extension. Used to avoid double-compression of already compressed file
    formats such as images.
  - added %L modifier to PatternFormatter to switch to local time
  - removed unnecessary explicit in some multi-arg constructors
  - Allow SecureStreamSocket::attach() to be used in server connections
  - added Var::isBoolean() and fixed JSON stringifier
  - added poco_unexpected() macro invoking Bugcheck::unexpected() to deal
    with unexpected exceptions in destructors
  - fixed GH #538 prevent destructors from throwing exceptions
  - improved HTTP server handling of errors while reading header
  - fixed GH #545: use short for sign
  - upgraded SQLite to 3.8.6
  - fixed GH #550 WebSocket fragmented message problem
  - improved HTTPClientSession handling of network errors while sending the request
  - updated bundled PCRE to 8.35.0
  - fixed GH #552: FIFOBuffer drain() problem
  - fixed GH #402: StreamSocket::receiveBytes(FIFOBuffer&) and sendBytes(FIFOBuffer&) are
    not thread safe
  - HTTPCookie: fix documentation for max age
  - added Timestamp::raw() and Clock::raw()
  - Poco::Buffer properly handles zero-sized buffers
  - GH #512: Poco:Data:ODBC:Binder.h causes a crash
  - Added Crypto_Win and NetSSL_Win libraries which are re-implementations of existing
    Crypto and NetSSL_OpenSSL libraries based on WinCrypt/Schannel. The new libraries
    can be used as an almost drop-in replacement for the OpenSSL based libraries on
    Windows and Windows Embedded Compact platforms. Only available from GitHub for now.


!!!Release 1.5.3

!!Summary of Changes

  - fixed GH #316: Poco::DateTimeFormatter::append() gives wrong result for
    Poco::LocalDateTime
  - Poco::Data::MySQL: added SQLite thread cleanup handler
  - Poco::Net::X509Certificate: improved and fixed domain name verification for
    wildcard domains
  - added Poco::Clock class, which uses a system-provided monotonic clock
    (if available) and is thus not affected by system realtime clock changes.
    Monotonic Clock is available on Windows, Linux, OS X and on POSIX platforms
    supporting clock_gettime() and CLOCK_MONOTONIC.
  - Poco::Timer, Poco::Stopwatch, Poco::TimedNotificationQueue and Poco::Util::Timer
    have been changed to use Poco::Clock instead of Poco::Timestamp and are now
    unaffected by system realtime clock changes.
  - fixed GH #350: Memory leak in Data/ODBC with BLOB
  - Correctly set MySQL time_type for Poco::Data::Date.
  - fixed GH #352: Removed redundant #includes and fixed spelling mistakes.
  - fixed setting of MYSQL_BIND is_unsigned value.
  - fixed GH #360: CMakeLists foundation: add Clock.cpp in the list of source files
  - Add extern "C" around <net/if.h> on HPUX platform.
  - added runtests.sh
  - fixed CPPUNIT_IGNORE parsing
  - fixed Glob from start path, for platforms not alowing transverse from root (Android)
  - added NTPClient (Rangel Reale)
  - added PowerShell build script
  - added SmartOS build support
  - fix warnings in headers
  - XMLWriter: removed unnecessary apostrophe escaping (&apos)
  - MongoDB: use Int32 for messageLength
  - fixed GH #380: SecureSocket+DialogSocket crashes with SIGSEGV when timeout occours
  - Improve RSADigestEngine, using Poco::Crypto::DigestEngine to calculate hash before signing
  - added Poco::PBKDF2Engine
  - Fixed GH #380: SecureSocket+DialogSocket crashes with SIGSEGV when timeout occours
  - added support for a 'Priority' attribute on cookies.
  - GH #386: fixed bug in MailMessage without content-transfer-encoding header
  - GH #384: ew hash algorithms support for RSADigestEngine
  - fixed Clock overflow bug on Windows
  - Poco::ByteOrder now uses intrinsics, if available
  - CMake: added /bigobj option for msvc
  - Fix typo to restore Net/TestSuite_x64_vs120 build
  - correct path for CONFIGURE_FILE in CMakeLists.txt
  - Building Poco 1.5.2 for Synology RS812+ (Intel Atom) (honor POCO_NO_INOTIFY)
  - added WEC2013 support to buildwin.cmd and buildwin.ps1
  - HTMLForm: in URL encoding, percent-encode more characters
  - Fixed #include <linux/if.h> conflict with other libraries
  - Poco::Net::X509Certificate::verify() no longer uses DNS reverse lookups to validate host names
  - cert hostname validation is case insensitive and stricter for wildcard certificates
  - TCPServer: do not reduce the capacity of the default ThreadPool
  - added POCO_LOG_DEBUG flag
  - Zip: fixed a crash caused by an I/O error
  - added runtest script for windows
  - added SQlite Full Text Search support
  - added Thread::trySleep() and Thread::wakeUp()
  - fixed GH #410: Bug in JSON::Object.stringify() in 1.5.2
  - fixed GH #362: Defect in Var::parseString when there is no space between value and newline
  - fixed GH #314: JSON parsing bug
  - added GH #313: MetaColumn additions for Data::ODBC and Data::SQLite
  - fixed GH #346: Make Poco::Data::Date and Poco::Data::Time compare functions const.
  - fixed GH #341: Compiling poco-1.5.2 for Cygwin
  - fixed GH #305: There are bugs in Buffer.h
  - fixed GH #321: trivial build fixes (BB QNX build)
  - fixed GH #440: MongoDB ObjectId string formatting
  - added SevenZip library (Guenter Obiltschnig)
  - fixed GH #442: Use correct prefix length field of Windows IP_ADAPTER_PREFIX structure
  - improved GH #328: NetworkInterface on Windows XP
  - fixed GH #154 Add support for MYSQL_TYPE_NEWDECIMAL to Poco::Data::MySQL
  - fixed GH #290: Unicode support
  - fixed GH #318: Logger local time doesn't automatically account for DST
  - fixed GH #363: DateTimeParser tryParse/parse
  - added HTMLForm Content-Length calculation (Rangel Reale)
  - Make TemporaryFile append a slash to tempDir
  - Make TemporaryFile append a slash to tempDir
  - fixed GH #319 android build with cmake
  - added hasDelegates() method to AbstractEvent
  - fixed GH #230: Poco::Timer problem
  - fixed GH #317: Poco::Zip does not support newer Zip file versions.
  - fixed GH #176: Poco::JSON::Stringifier UTF encoding
  - fixed GH #458: Broadcast address and subnet mask for IEEE802.11 network interface
  - fixed GH #456: poco: library install dirs per RUNTIME/LIBRARY/ARCHIVE

!!Incompatible Changes and Possible Transition Issues

  - Data::ODBC: UTF-16 Unicode is now directly mapped and recognized as type by ODBC.
    This may cause behavior different from previosu versions, especially with Any and
    Dynamic::Var bindings.
    In this release, UTF-16 binding is only available for ODBC back end; although other
    back ends will compile with UTF-16 strings bound, such binding attempt will throw
    NotImplementedException at runtime.
  - Please note that 1.5.x releases are development releases and not considered stable. Interfaces may
    change, and backwards compatibility with the stable 1.4 release series
    is not guaranteed. There may also be some rough edges.
    The next stable release incorporating 1.5 features will be 1.6.


!!!Release 1.5.2

!!Summary of Changes

  - added MongoDB library
  - fixed GH #57: poco-1.5.1: Doesn't compile for Android
  - added VoidEvent (Arturo Castro)
  - fixed GH #80: NumberFormatter::append broken
  - fixed GH #93: ParallelSocketAcceptor virtual functions
  - optional small object optimization for IPAddress, SocketAddress, Any and Dynamic::Var
  - SQLite events (insert, update, delete, commit, rollback) handlers
  - merged GH #91: Improve SQLite multi-threaded use (Rangel Reale)
  - merged GH #86: Invalid pointers to vector internals (Adrian Imboden)
  - automatic library initialization macros
  - fixed GH #110: WebSocket accept() fails when Connection header contains multiple tokens
  - fixed GH #71: WebSocket and broken Timeouts (POCO_BROKEN_TIMEOUTS)
  - fixed a warning in Poco/Crypto/OpenSSLInitializer.h
  - fixed GH #109: Bug in Poco::Net::SMTPClientSession::loginUsingPlain
  - added clang libc++ build configurations for Darwin and iPhone (Andrea Bigagli)
  - fixed GH #116: Wrong timezone parsing in DateTimeParse (Matej Knopp)
  - fixed GH #118: JSON::Object::stringify endless loop
  - added Recursive and SortedDirectoryIterator (Marian Krivos)
  - added ListMap (map-like container with preserving insertion order)
  - MailMessage: attachments saving support and consistent read/write
  - fixed GH #124: Possible buffer overrun in Foundation/EventLogChannel
  - fixed GH #119: JSON::Object holds values in ordered map
  - added JSON::PrintHandler
  - renamed JSON::DefaultHandler to ParseHandler (breaking change!)
  - fixed GH #127: Eliminate -Wshadow warnings
  - fixed GH #79: Poco::Thread leak on Linux
  - fixed GH #61: static_md build configs for Crypto and NetSSL
  - fixed GH #130: prefer sysconf over sysctlbyname
  - fixed GH #131: no timezone global var on OpenBSD
  - fixed GH #102: Some subprojects don't have x64 solutions for VS 2010
  - added GH #75: Poco::Uri addQueryParameter method
  - Poco::Environment::osDisplayName() now recognizes Windows 8/Server 2012
  - fixed GH #140: Poco::Runnable threading cleanup issue
  - simplified default TCP/HTTPServer construction
  - fixed GH #141: Application::run() documentation/implementation discrepancy
  - changed RowFormatter to SharedPtr<RowFormatter> in Data::RecordSet interface (breaking change!)
  - fixed GH #144: Poco::Dynamic emits invalid JSON
  - removed naked pointers from Data interfaces
  - fixed GH #82: name conflict in Data::Keywords::bind
  - fixed GH #157: MySQL: cannot bind to 'long' data type on Windows/Visual C++
  - fixed GH #158: MySQL: MYSQL_BIND 'is_unsigned' member is not set
  - fixed GH #160: MultipartReader ignores first part, if preamble is missing
  - fixed GH #156: Possible buffer overrun in Foundation/EventLogChannel
  - XML: fixed an issue with parsing a memory buffer > 2 GB
  - upgraded to expat 2.1.0
  - Data/ODBC: added support for setting query timeout (via setProperty
    of "queryTimeout"). Timeout is int, given in seconds.
  - fixed a potential endless loop in SecureStreamSocketImpl::sendBytes()
    and also removed unnecessary code.
  - fixed GH #159: Crash in openssl CRYPTO_thread_id() after library libPocoCrypto.so
    has been unloaded.
  - fixed GH #155: MailOutputStream mangles consecutive newline sequences
  - fixed GH #139: FileChannel::PROP_FLUSH is invalid (contains a tab character)
  - fixed GH #173: HTTPClientSession::proxyConnect forces DNS lookup of host names
  - fixed GH #194: MessageNotification constructor is inefficient.
  - fixed GH #189: Poco::NumberParser::tryParse() documentation bug
  - fixed GH #172: IPv6 Host field is stripped of Brackets in HTTPClientSession
  - fixed GH #188: Net: SocketAddress operator < unusable for std::map key
  - fixed GH #128: DOMWriter incorrectly adds SYSTEM keyword to DTD if PUBLIC is
    already specified
  - fixed GH #65: Poco::format() misorders sign and padding specifiers
  - upgraded bundled SQLite to 3.7.17
  - replaced JSON parser with Poco::Web::JSON parser (from sandbox)
  - added JSON conversion to Dynamic Struct and Array
  - added VarIterator
  - modified behavior of empty Var (empty == empty)
  - added Alignment.h header for C++03 alignment needs
  - added Data/WebNotifier (DB, WebSocket) example
  - fixed GH #209: Poco::NumberFormatter double length
  - fixed GH #204: Upgrade zlib to 1.2.8
  - fixed GH #198: The "application.configDir" property is not always created.
  - fixed GH #185: Poco::NumberFormatter::format(double value, int precision)
    ignore precision == 0
  - fixed GH #138: FreeBSD JSON tests fail
  - fixed GH #99: JSON::Query an JSON::Object
  - limited allowed types for JSON::Query to Object, Array, Object::Ptr,
    Array::Ptr and empty
  - fixed GH #175: HTMLForm does not read URL parameters on POST or PUT
  - added GH #187: MySQL: allow access to the underlying connection handle
  - added GH #186: MySQL: support for MYSQL_SECURE_AUTH
  - fixed GH #174: MySQL: 4GB allocated when reading any largetext or largeblob field
  - fixed a potential memory leak in Poco::Net::HTTPClientSession if it is misused
    (e.g., sendRequest() is sent two times in a row without an intermediate call to
    receiveResponse(), or by calling receiveResponse() two times in a row without
    an intermediate call to sendRequest()) - GH #217
  - removed a few unnecessary protected accessor methods from Poco::Net::HTTPClientSession
    that would provide inappropriate access to internal state
  - merged GH #210: Don't call CloseHandle() twice on Windows; Ability to select the
    threadpool that will be used to start an Activity(Patrice Tarabbia)
  - fixed GH #212: JSONConfiguration was missing from the vs90 project(Patrice Tarabbia)
  - fixed GH #220: add qualifiers for FPEnvironment in C99 (Lucas Clemente)
  - fixed GH #222: HTTPCookie doesn't support expiry times in the past (Karl Reid)
  - fixed GH #224: building 1.5.1 on Windows for x64
  - fixed GH #233: ServerSocket::bind6(Poco::UInt16 port, bool reuseAddress, bool ipV6Only) does not work
  - fixed GH #231: Compatibility issue with Poco::Net::NetworkInterface
  - fixed GH #236: Bug in RecursiveDirectoryIterator
  - added ColorConsoleChannel and WindowsColorConsoleChannel classes supporting
    colorizing log messages
  - fixed GH #259: Poco::EventLogChannel fails to find 64bit Poco Foundation dll
  - fixed GH #254: UTF8::icompare unexpected behavior
  - Poco::UUID::tryParse() also accepts UUIDs without hyphens. Also updated documentation
    (links to specifications).
  - added GH #268: Method to get JSON object value using Poco::Nullable
  - fixed GH #267: JSON 'find' not returning empty result if object is expected but another
    value is found
  - Added support for ARM64 architecture and iPhone 5s 64-bit builds
    (POCO_TARGET_OSARCH=arm64).


!!Incompatible Changes and Possible Transition Issues

  - Dynamic::Var: comparison of two empty objects now returns true
  - WinCE does not build in this release; this will be fixed in a later release
  - JSON::DefaultHandler was renamed to a more appropriate name - ParseHandler;
    ParseHandler does not have to be passed to the Parser, it will be used by default;
    handlers are now passed into Parser as smart pointers, so passing in addresses of
    stack objects will cause undefined behavior
  - Please note that 1.5.x releases are development releases and not considered stable.
    Interfaces may change, and backwards compatibility with the stable 1.4 release
    series is not guaranteed. There may also be some rough edges.
    The next stable release incorporating 1.5 features will be 1.6.


!!!Release 1.5.1

!!Summary of Changes

  - using double-conversion library for floating-point numeric/string conversions
  - added Poco::istring (case-insensitive string) and Poco::isubstr (case-insensitive substring)
  - added Poco::Data::SQLite sys.dual (in-memory system table)
  - applied SF Patch #120: The ExpireLRUCache does not compile with a tuple as key on Visual Studio 2010
  - fixed SF Bug #599: Poco::JSON::Array and JSON::Object size() member can implicitly lose precision
  - fixed SF Bug #602: iterating database table rows not correct if no data in table
  - fixed SF Bug #603: count() is missing in HashMap
  - fixed GH #23: Poco::JSON::Object::stringify throw BadCastException
  - fixed GH #16: Poco::Net::NetworkInterface::firstAddress() should not throw on unconfigured interfaces
  - Android compile/build support (Rangel Reale)
  - improved iPhone compile/build (Rangel Reale)
  - TypeHandler::prepare() now takes const-reference
  - fixed GH #27: Poco::URI::decode() doesn't properly handle '+'
  - fixed GH #31: Poco::JSON implementation bug
  - fixed SF #597: Configure script ignores cflags
  - fixed SF #593: Poco 1.5.0 on FreeBSD: cannot find -ldl
  - added SF #542: SocketAddress() needs port-only constructor
  - fixed SF #215: Wrong return type in SocketConnector.h
  - applied SF Patch #97: fix c++0x / clang++ bugs
  - fixed GH32/SF596: Poco::JSON: Parsing long integer (int64) value fails.
  - added Net ifconfig sample (contributed by Philip Prindeville)
  - merged GH #34: add algorithm header (Roger Meier/Philip Prindeville)
  - improved CMake build (Mathaus Mendel)
  - fixed GH #26: Cannot compile on gcc
  - merged SF #111: FTP Client logging (Marian Krivos)
  - fixed GH #30: Poco::Path::home() throws when called from Windows Service
  - fixed GH #22: Poco::Data::MySQL connection string lowercased
  - added MySQL support for Date/Time
  - upgraded SQLite to version 3.7.15.1 (2012-12-19)
  - improved SQLite execute() return (affected rows) value and added tests
  - added bool Poco::Data::SQLite::Utility::isThreadSafe() function
  - added bool Poco::Data::SQLite::Utility::setThreadMode(int) function
  - added int Poco::Data::SQLite::Utility::getThreadMode() function
  - fixed GH #36: 'distclean' requires 3 traversals of project tree
  - fixed GH #41: Buffer::resize crash
  - fixed GH #42: Linux unbundled builds don't link
  - fixed GH #44: Problems with win x64 build
  - fixed GH #46: 1.5.1 build fails on OS X when using libc++
  - fixed GH #48: Need getArgs() accessor to Util::Application to retrieve start-up arguments
  - fixed GH #49: NetworkInterface::list doesn't return MAC addresses
  - fixed GH #51: Android should use isfinite, isinf, isnan and signbit from the std namespace
  - fixed GH #53: JSON unicode fixes and running tests on invalid unicode JSON
  - added ParallelAcceptor and ParallelReactor classes
  - added EOF and error to FIFOBuffer

!!Incompatible Changes and Possible Transition Issues

  - Please note that 1.5.x releases are development releases and not considered stable. Interfaces may
    change, and backwards compatibility with the stable 1.4 release series
    is not guaranteed. There may also be some rough edges.
    The next stable release incorporating 1.5 features will be 1.6.


!!!Release 1.5.0

!!Summary of Changes

  - added JSON library
  - added Util::JSONConfiguration
  - added FIFOBuffer and FIFOBufferStream
  - fixed SF# 3522906: Unregistering handlers from SocketReactor
  - fixed SF# 3522084: AbstractConfiguration does not support 64-bit integers
  - HTTPServer::stopAll(): close the socket instead of just shutting it down, as the latter won't wake up a select() on Windows
  - added SMTPLogger
  - added cmake support
  - fixed SF#3538778: NetworkInterface enumeration uses deprecated API
  - fixed SF#3538779: IPAddress lacks useful constructors: from prefix mask, native SOCKADDR
  - fixed SF#3538780: SocketAddress needs operator < function
  - fixed SF#3538775: Issues building on Fedora/Centos, etc. for AMD64
  - fixed SF#3538786: Use size_t for describing data-blocks in DigestEngine
  - added IPAddress bitwise operators (&,|,^,~)
  - added IPAddress BinaryReader/Writer << and >> operators
  - modified IPAddress to force IPv6 to lowercase (RFC 5952)
  - fixed SF#3538785: SMTPClientSession::sendMessage() should take recipient list
  - added IPAddress::prefixLength()
  - UTF portability improvements
  - fixed SF#3556186: Linux shouldn't use <net/if.h> in Net/SocketDefs.h
  - added IPAddress RFC 4291 compatible site-local prefix support
  - fixed SF#3012166: IPv6 patch
  - added SF#3558085: Add formatter to MACAddress object
  - fixed SF#3552774: Don't hide default target in subordinate makefile
  - fixed SF#3534307: Building IPv6 for Linux by default
  - fixed SF#3516844: poco missing symbols with external >=lipcre-8.13
  - added SF#3544720: AbstractConfigurator to support 64bit values
  - fixed SF#3522081: WinRegistryConfiguration unable to read REG_QWORD values
  - fixed SF#3563626: For Win32 set Up/Running flags on NetworkInterface
  - fixed SF#3560807: Deprecate setPeerAddress() as this is now done in getifaddrs
  - fixed SF#3560776: Fix byte-ordering issues with INADDR_* literals
  - fixed SF#3563627: Set IP address on multicast socket from socket family
  - fixed SF#3563999: Size BinaryWriter based on buffer's capacity(), not size()
  - fixed SF#102 Fix building Poco on Debian GNU/FreeBSD
  - fixed SF#321 Binding DatTime or Timestamp
  - fixed SF#307 Detect the SQL driver type at run time
  - added VS 2012 Projects/Solutions
  - enhanced and accelerated numeric parsing for integers and floats
  - fixed SF#590 Segfault on FreeBSD when stack size not rounded
  - added warn function and warnmsg macro in CppUnit
  - fixed SF# 3558012 Compilation fails when building with -ansi or -std=c++0x
  - fixed SF# 3563517 Get rid of loss-of-precision warnings on x64 MacOS
  - fixed SF#3562244: Portability fix for AF_LINK
  - fixed SF #3562400: DatagramSocketImpl comment is incorrect

!!Incompatible Changes and Possible Transition Issues

  - Keywords for the Data library (now, use, into, etc.) now reside in Poco::Data::Keywords namespace.
  - Please note that 1.5.x releases are development releases and not considered stable. Interfaces may
    change, and backwards compatibility with the stable 1.4 release series
    is not guaranteed. There may also be some rough edges.
    The next stable release incorporating 1.5 features will be 1.6.


!!!Release 1.4.7p1

!!Summary of Changes

  - Fixed Visual C++ 2010-2013 project files. Release builds now have optimization enabled.
  - Poco::URI: added constructor to create URI from Path.
  - fixed GH #618: OS X 10.10 defines PAGE_SIZE macro, conflicts with PAGE_SIZE in Thread_POSIX.cpp
  - Poco::Net::HTTPClientSession: added support for global proxy configuration
  - fixed GH #331: Poco::Zip does not support files with .. in the name.
  - fixed a memory leak in Poco::Net::Context constructor when it fails to load the certificate
    or private key files.
  - upgraded bundled SQLite to 3.8.7.2
  - fixed GH #229: added missing value() function
  - fixed GH #69: MySQL empty text/blob


!!!Release 1.4.7

!!Summary of Changes

  - fixed GH #398: PropertyFileConfiguration: input != output
  - fixed GH #368: Build failure of Poco 1.4.6p2 on FreeBSD 9.2
  - fixed GH #318: Logger local time doesn't automatically account for DST
  - fixed GH #317: Poco::Zip does not support newer Zip file versions.
  - fixed GH #454: Fix: handle unhandled exceptions
  - fixed GH #463: XML does not compile with XML_UNICODE_WCHAR_T
  - fixed GH #282: Using Thread in a global can cause crash on Windows
  - fixed GH #424: Poco::Timer deadlock
  - fixed GH #465: Fix result enum type XML_Error -> XML_Status
  - fixed GH #510: Incorrect RSAKey construction from istream
  - fixed GH #332: POCO::ConsoleChannnel::initColors() assigns no color to
    PRIO_TRACE and wrong color to PRIO_FATAL
  - fixed GH #550: WebSocket fragmented message problem
  - Poco::Data::MySQL: added SQLite thread cleanup handler
  - Poco::Net::X509Certificate: improved and fixed domain name verification for
    wildcard domains
  - fixed a crash in Foundation testsuite with Visual C++ 2012
  - improved and fixed domain name verification for wildcard domains in
    Poco::Net::X509Certificate
  - updated TwitterClient sample to use new 1.1 API and OAuth
  - added Poco::Clock class, which uses a system-provided monotonic clock
    (if available) and is thus not affected by system realtime clock changes.
    Monotonic Clock is available on Windows, Linux, OS X and on POSIX platforms
    supporting clock_gettime() and CLOCK_MONOTONIC.
  - Poco::Timer, Poco::Stopwatch, Poco::TimedNotificationQueue and Poco::Util::Timer
    have been changed to use Poco::Clock instead of Poco::Timestamp and are now
    unaffected by system realtime clock changes.
  - added Poco::PBKDF2Engine class template
  - Poco::Net::HTTPCookie: added support for Priority attribute (backport from develop)
  - fixed makedepend.* scripts to work in paths containing '.o*'
    (contributed by Per-Erik Bjorkstad, Hakan Bengtsen)
  - Upgraded bundled SQLite to 3.8.6
  - Support for Windows Embedded Compact 2013 (Visual Studio 2012)
  - Project and solution files for Visual Studio 2013
  - Changes for C++11 compatibility.
  - fixed an issue with receiving empty web socket frames (such as ping)
  - improved error handling in secure socket classes
  - Poco::ByteOrder now uses intrinsics if available
  - added new text encoding classes: Latin2Encoding, Windows1250Encoding, Windows1251Encoding
  - Zip: Added CM_AUTO, which automatically selects CM_STORE or CM_DEFLATE based on file extension.
    Used to avoid double-compression of already compressed file formats such as images.


!!!Release 1.4.6p4

!!Summary of Changes

  - no longer use reverse DNS lookups for cert hostname validation
  - cert hostname validation is case insensitive and more strict
  - HTMLForm: in URL encoding, percent-encode more special characters
  - fixed thread priority issues on POSIX platforms with non-standard scheduling policy
  - XMLWriter no longer escapes apostrophe character
  - fixed GH #316: Poco::DateTimeFormatter::append() gives wrong result for Poco::LocalDateTime
  - fixed GH #305 (memcpy in Poco::Buffer uses wrong size if type != char)
  - Zip: fixed a crash caused by an I/O error (e.g., full disk) while creating a Zip archive


!!!Release 1.4.6p3

!!Summary of Changes

  - Fixed a potential security vulnerability in client-side X509
    certificate verification.


!!!Release 1.4.6p2

!!Summary of Changes

  - fixed GH #156: Possible buffer overrun in Foundation/EventLogChannel
  - XML: fixed an issue with parsing a memory buffer > 2 GB
  - upgraded to expat 2.1.0
  - Data/ODBC: added support for setting query timeout (via setProperty
    of "queryTimeout"). Timeout is int, given in seconds.
  - fixed a potential endless loop in SecureStreamSocketImpl::sendBytes()
    and also removed unnecessary code.
  - fixed GH #159: Crash in openssl CRYPTO_thread_id() after library libPocoCrypto.so
    has been unloaded.
  - fixed GH #155: MailOutputStream mangles consecutive newline sequences
  - fixed GH #139: FileChannel::PROP_FLUSH is invalid (contains a tab character)
  - fixed GH #173: HTTPClientSession::proxyConnect forces DNS lookup of host names
  - fixed GH #194: MessageNotification constructor is inefficient.
  - fixed GH #189: Poco::NumberParser::tryParse() documentation bug
  - fixed GH #172: IPv6 Host field is stripped of Brackets in HTTPClientSession
  - fixed GH #188: Net: SocketAddress operator < unusable for std::map key
  - fixed GH #128: DOMWriter incorrectly adds SYSTEM keyword to DTD if PUBLIC is
    already specified
  - fixed GH #65: Poco::format() misorders sign and padding specifiers
  - upgraded bundled SQLite to 3.7.17
  - upgraded bundled zlib to 1.2.8
  - fixed a potential memory leak in Poco::Net::HTTPClientSession if it is misused
    (e.g., sendRequest() is sent two times in a row without an intermediate call to
    receiveResponse(), or by calling receiveResponse() two times in a row without
    an intermediate call to sendRequest()) - GH #217
  - removed a few unnecessary protected accessor methods from Poco::Net::HTTPClientSession
    that would provide inappropriate access to internal state
  - fixed GH #223 (Poco::Net::HTTPCookie does not support expiry times in the past)
  - fixed GH #233: ServerSocket::bind6(Poco::UInt16 port, bool reuseAddress, bool ipV6Only)
    does not work
  - added ColorConsoleChannel and WindowsColorConsoleChannel classes supporting
    colorizing log messages
  - fixed GH #259: Poco::EventLogChannel fails to find 64bit Poco Foundation dll
  - fixed GH #254: UTF8::icompare unexpected behavior
  - Poco::UUID::tryParse() also accepts UUIDs without hyphens. Also updated documentation
    (links to specifications).
  - Added support for ARM64 architecture and iPhone 5s 64-bit builds
    (POCO_TARGET_OSARCH=arm64).


!!!Release 1.4.6p1

!!Summary of Changes

  - fixed GH #71: WebSocket and broken Timeouts (POCO_BROKEN_TIMEOUTS)
  - fixed an ambiguity error with VC++ 2010 in Data/MySQL testsuite
  - Poco::Net::NetworkInterface now provides the interface index even for IPv4
  - added DNS::reload() as a wrapper for res_init().
  - On Linux, Poco::Environment::nodeId() first always tries to obtain the
    MAC address of eth0, before looking for other interfaces.
  - Poco::Net::HTTPSession now always resets the buffer in connect() to clear
    any leftover data from a (failed) previous session
  - fixed copysign namespace issue in FPEnvironment_DUMMY.h
  - fixed a warning in Poco/Crypto/OpenSSLInitializer.h
  - added a build configuration for BeagleBoard/Angstrom
  - fixed GH #109: Bug in Poco::Net::SMTPClientSession::loginUsingPlain)
  - fixed compile errors with clang -std=c++11
  - fixed GH #116: Wrong timezone parsing in DateTimeParse (fix by Matej Knopp)
  - updated bundled SQLite to 3.7.15.2


!!!Release 1.4.6

!!Summary of Changes

  - changed FPEnvironment_DUMMY.h to include <cmath> instead of <math.h>
  - updated bundled SQLite to 3.7.15.1
  - fixed GH #30: Poco::Path::home() throws
  - fixed SF Patch# 120: The ExpireLRUCache does not compile with a tuple as key on VS2010
  - fixed SF# 603: count() is missing in HashMap
  - Crypto and NetSSL_OpenSSL project files now use OpenSSL *MD.lib library files for
    static_md builds. Previously, the DLL import libs were used.
  - Poco::Environment::osDisplayName() now recognizes Windows 8/Server 2012


!!!Release 1.4.5

!!Summary of Changes

  - added Visual Studio 2012 project files
  - buildwin.cmd now support building with msbuild for VS2010 and 2012.
  - added Poco::Optional class
  - fixed SF# 3558012 Compilation fails when building with -ansi or -std=c++0x
  - fixed SF# 3563517 Get rid of loss-of-precision warnings on x64 MacOS
  - fixed SF# 3562244: Portability fix for AF_LINK
  - fixed SF# 3562400: DatagramSocketImpl comment
  - fixed SF# 594: Websocket fails with small masked payloads
  - fixed SF# 588: Missing POCO_ARCH and POCO_ARCH_LITTLE_ENDIAN define for WinCE on SH4
  - fixed SF# 581: Out-of-bound array access in Unicode::properties() function.
  - fixed SF# 590: Segfault on FreeBSD when stack size not rounded
  - fixed SF# 586: Poco::DateTimeParser and ISO8601 issues when seconds fraction has more than 6 digits
  - Poco::Net::HTTPSSessionInstantiator::registerInstantiator() now optionally accepts a
    Poco::Net::Context object.
  - added Poco::XML::XMLWriter::depth() member function.
  - added Poco::XML::XMLWriter::uniquePrefix() and Poco::XML::XMLWriter::isNamespaceMapped().
  - Poco::FileChannel now supports a new rotateOnOpen property (true/false) which can be used
    to force rotation of the log file when it's opened.
  - fixed a bug in Poco::XML::XMLWriter::emptyElement(): need to pop namespace context
  - OS X builds now use Clang as default compiler
  - Updated SQLite to 3.7.14.1
  - POCO_SERVER_MAIN macro now has a try ... catch block for Poco::Exception and writes
    the displayText to stderr.
  - Poco/Platform.h now defines POCO_LOCAL_STATIC_INIT_IS_THREADSAFE macro if the compiler
    generates thread-safe static local initialization code.


!!!Release 1.4.4

!!Summary of Changes

  - ZipStream now builds correctly in unbundled build.
  - added proxy digest authentication support to Net library
  - integrated MySQL BLOB fixes from Franky Braem.
  - use standard OpenSSL import libraries (libeay32.lib, ssleay32.lib) for Crypto and
    NetSSL_OpenSSL Visual Studio project files.
  - fixed a potential buffer corruption issue in Poco::Net::SecureStreamSocket if lazy
    handshake is enabled and the first attempt to complete the handshake fails
  - Poco::DateTimeParser::tryParse() without format specifier now correctly parses ISO8601
    date/times with fractional seconds.
  - Poco::Process::launch() now has additional overloads allowing to specify an initial
    directory and/or environment.
  - Poco::Net::FTPClientSession: timeout was not applied to data connection, only to
    control connection.
  - Fixed potential IPv6 issue with socket constructors if IPv6 SocketAddress is given
    (contributed by ??????? ????????? <milovidov@yandex-team.ru>).
  - Added an additional (optional) parameter to Poco::Thread::setOSPriority() allowing to
    specify a scheduling policy. Currently this is only used on POSIX platforms and allows
    specifying SCHED_OTHER (default), SCHED_FIFO or SCHED_RR, as well as other
    platform-specific policy values.
  - Added Poco::Crypto::DigestEngine class providing a Poco::DigestEngine interface to
    the digest algorithms provided by OpenSSL.
  - Fixed some potential compiler warnings in Crypto library
  - In some cases, when an SSL exception was unexpectedly closed, a generic Poco::IOException
    was thrown. This was fixed to throw a SSLConnectionUnexpectedlyClosedException instead.
  - Added Poco::ObjectPool class template.
  - Poco::Net::HTTPServer has a new stopAll() method allowing stopping/aborting of all
    currently active client connections.
  - The HTTP server framework now actively prevents sending a message body in the
    response to a HEAD request, or in case of a 204 No Content or 304 Not Modified
    response status.
  - fixed a DOM parser performance bug (patch by Peter Klotz)
  - fixed SF# 3559325: Util Windows broken in non-Unicode
  - updated iOS build configuration to use xcode-select for finding toolchain
  - Poco::Net::SecureSocketImpl::shutdown() now also shuts down the underlying socket.
  - fixed SF# 3552597: Crypto  des-ecb error
  - fixed SF# 3550553: SecureSocketImpl::connect hangs
  - fixed SF# 3543047: Poco::Timer bug for long startInterval/periodic interval
  - fixed SF# 3539695: Thread attributes should be destroyed using the pthread_attr_destroy()
  - fixed SF# 3532311: Not able to set socket option on ServerSocket before bind
    Added Poco::Net::Socket::init(int af) which can be used to explicitely
    initialize the underlying socket before calling bind(), connect(), etc.
  - fixed SF# 3521347: Typo in UnWindows.h undef
  - fixed SF# 3519474: WinRegistryConfiguration bug
    Also added tests and fixed another potential issue with an empty root path passed to the constructor.
  - fixed SF# 3516827: wrong return value of WinRegistryKey::exists()
  - fixed SF# 3515284: RSA publickey format(X.509 SubjectPublicKeyInfo)
  - fixed SF# 3503267: VxWorks OS prio is not set in standard constructor
  - fixed SF# 3500438: HTTPResponse failure when reason is empty
  - fixed SF# 3495656: numberformater, numberparser error in mingw
  - fixed SF# 3496493: Reference counting broken in TaskManager postNotification
  - fixed SF# 3483174: LogFile flushing behavior on Windows
    Flushing is now configurable for FileChannel and SimpleFileChannel
    using the "flush" property (true or false).
  - fixed SF# 3479561: Subsequent IPs on a NIC is not enumerated
  - fixed SF# 3478665: Permission checks in Poco::File not correct for root
  - fixed SF# 3475050: Threading bug in initializeNetwork() on Windows
  - fixed SF# 3552680: websocket small frames bug and proposed fix
  - fixed a WebSocket interop issue with Firefox
  - added Poco::Net::MessageHeader::hasToken()
  - Poco::AtomicCounter now uses GCC 4.3 builtin atomics on more platforms
  - fixed SF# 3555938: NetSSL: socket closed twice
  - socket exceptions now include OS error code
  - fixed SF# 3556975: Need to fix Shared Memory for memory map
  - Poco::Net::SecureSocketImpl::close() now catches exceptions thrown by its call to shutdown().
  - fixed SF# 3535990: POCO_HAVE_IPv6 without POCO_WIN32_UTF8 conflict
  - fixed SF# 3559665: Poco::InflatingInputStream may not always inflate completely
  - added Poco::DirectoryWatcher class
  - fixed SF# 3561464: Poco::File::isDevice() can throw due to sharing violation
  - Poco::Zip::Compress::addRecursive() has a second variant that allows to specify the compression method.
  - Upgraded internal SQLite to 3.7.14


!!!Release 1.4.3p1

!!Summary of Changes

  - fixed SF# 3476926: RegDeleteKeyEx not available on Windows XP 32-bit.


!!!Release 1.4.3

!!Summary of Changes

  - fixed a compilation error with Data/MySQL on QNX.
  - fixed Util project files for WinCE (removed sources not compileable on CE)
  - removed MD2 license text from Ackowledgements document
  - fixed iPhone build config for Xcode 4.2 (compiler name changed to llvm-g++)
  - Poco::Util::XMLConfiguration: delimiter char (default '.') is now configurable.
    This allows for working with XML documents having element names with '.' in them.
  - Poco::Util::OptionProcessor: Required option arguments can now be specified as
    separate command line arguments, as in "--option value" in addition to the
    "--option=value" format.
  - Poco::Util::HelpFormatter: improved option help formatting if  indentation has
    been set explicitely.
  - added Mail sample to NetSSL_OpenSSL, showing use of Poco::Net::SecureSMTPClientSession.
  - added additional read() overloads to Poco::Net::HTMLForm.
  - fixed SF# 3440769: Poco::Net::HTTPResponse doesn't like Amazon EC2 cookies.
  - added support for requiring TLSv1 to Poco::Net::Context.
  - added an additional constructor to Poco::Net::HTTPBasicCredentials, allowing
    the object to be created from a string containing a base64-encoded, colon-separated
    username and password.
  - Poco::Zip::ZipStreamBuf: fixed a crash if CM_STORE was used.
  - Added setContentLength64() and getContentLength64() to Poco::Net::HTTPMessage.
  - added Poco::Environment::osDisplayName().
  - fixed SF# 3463096: WinService leaves dangling handles (open() now does not reopen the
    service handle if it's already open)
  - fixed SF# 3426537: WinRegistryConfiguration can't read virtualized keys
  - added Poco::Buffer::resize()
  - fixed SF# 3441822: thread safety issue in Poco::Net::HTTPClientSession:
    always use getaddrinfo() instead of gethostbyname() on all platforms supporting it
  - added version resource to POCO DLLs
  - fixed SF# 3440599: Dir Path in Quotes in PATH cause PathTest::testFind to fail.
  - fixed SF# 3406030: Poco::Glob::collect() problem
  - added Poco::Util::AbstractConfiguration::enableEvents()
  - Poco::AtomicCounter now uses GCC builtins with GCC 4.1 or newer
    (contributed by Alexey Milovidov)
  - made Poco::Logger::formatDump() public as it may be useful for others as well
    (SF# 3453446)
  - Poco::Net::DialogSocket now has a proper copy constructor (SF# 3414602)
  - Poco::Net::MessageHeader and Poco::Net::HTMLForm now limit the maximum number of
    fields parsed from a message to prevent certain kinds of denial-of-service
    attacks. The field limit can be changed with the new method setFieldLimit().
    The default limit is 100.
  - Poco::NumberFormatter, Poco::NumberParser and Poco::format() now always use the
    classic ("C") locale to format and parse floating-point numbers.
  - added Poco::StreamCopier::copyStream64(), Poco::StreamCopier::copyStreamUnbuffered64()
    and Poco::StreamCopier::copyToString64(). These functions use a 64-bit integer
    to count the number of bytes copied.
  - upgraded internal zlib to 1.2.5
  - upgraded internal sqlite to 3.7.9
  - XML: integrated bugfix for Expat bug# 2958794 (memory leak in poolGrow)
  - Added support for HTTP Digest authentication (based on a contribution by
    Anton V. Yabchinskiy (arn at bestmx dot ru)). For information on how
    to use this, see the Poco::Net::HTTPCredentials, Poco::Net::HTTPDigestCredentials
    and Poco::Net::HTTPAuthenticationParams classes.
  - Poco::Net::HTTPStreamFactory and Poco::Net::HTTPSStreamFactory now support Basic
    and Digest authentication. Username and password must be provided in the URI.
  - added Poco::Net::WebSocket, supporting the WebSocket protocol as described in RFC 6455
  - NetSSL_OpenSSL: added client-side support for Server Name Indication.
    Poco::Net::SecureSocketImpl::connectSSL() now calls SSL_set_tlsext_host_name()
    if its available (OpenSSL 9.8.6f and later).
  - added Poco::Net::HTTPClientSession::proxyConnect() (factored out from
    Poco::Net::HTTPSClientSession::connect())
  - added Poco::Process::kill(const Poco::ProcessHandle&) which is preferable to
    kill(pid) on Windows, as process IDs on Windows may be reused.
  - fixed SF# 3471463: Compiler warnings with -Wformat
  - Poco::Util::Application::run() now catches and logs exceptions thrown in initialize()
  - Fixed a WinCE-specific bug in Poco::Util::ServerApplication where uninitialize() would
    be called twice.
  - fixed SF# 3471957: WinRegistryKey::deleteKey() unable to delete alt views
  - Added additional constructor to Poco::ScopedLock and Poco::ScopedLockWithUnlock
    accepting a timeout as second argument.
  - Added Poco::Logger::parseLevel()
  - Poco::format(): an argument that does not match the format
    specifier no longer results in a BadCastException. The string [ERRFMT] is
    written to the result string instead.


!!!Release 1.4.2p1

!!Summary of Changes

  - On Linux, the RTLD_DEEPBIND option is no longer passed to dlopen().
    This change was introduced in 1.4.2 to solve a specific problem one customer
    was having. Unfortunately, it leads to problems with RTTI.
  - It's now possible to pass flags (SHLIB_GLOBAL, SHLIB_LOCAL) to
    Poco::SharedLibrary::load() (and the constructor implicitly calling load()),
    controlling the mode flags (RTLD_GLOBAL, RTLD_LOCAL) passed to dlopen().
    On platforms not using dlopen(), these flags are ignored.
  - fixed SF# 3400267: Path_WIN32.cpp bug


!!!Release 1.4.2

!!Summary of Changes

  - added Poco::DateTimeFormat::ISO8601_FRAC_FORMAT
  - added new Poco::DateTimeFormatter and Poco::DateTimeParser format specifier:
    %s for seconds with optional fractions of a second
  - fixed a problem with ioctl() on BSD platforms (including OS X) where the
    second argument to ioctl() is unsigned long instead of int, causing bad
    things on a OS X 64-bit kernel.
  - fixed a potential endless loop when enumerating IPv6 network addresses
    (reported by Laurent Carcagno)
  - new compile-time config option on Windows to set thread names in
    debugger. Enable with -DPOCO_WIN32_DEBUGGER_THREAD_NAMES. Available
    only in debug builds.
  - Cipher can now create Base64 and HexBinary encoded output without linefeeds
    (suitable for use in cookies, etc.)
  - added Poco::Path::popFrontDirectory()
  - improved VxWorks support
  - IPv6 fixes: added proper scope id handling in IPAddress, SocketAddress
    and related classes.
  - Added Poco::Net::ServerSocket::bind6() which allows control over the
    IPPROTO_IPV6/IPV6_V6ONLY socket option.
  - Removed Poco::MD2Engine class due to licensing issues (the
    license for the MD2 code from RSA only allows non-commercial
    use). Note that the MD4 and MD5 code from RSA does not have
    this issue.
  - fixed a Net HTTP client testsuite issue where some tests might
    have failed due to prematurely aborted connections by
    the HTTPTestServer.
  - Poco::Net::SocketAddress: when there is more than one address
    returned by a DNS lookup for a name, IPv4 addresses will be
    preferred to IPv6 ones.
  - Poco::Net::NetworkInterface::list() now also returns IPv4 interfaces on Windows when
    built with -DPOCO_HAVE_IPv6
  - Poco::XML::XMLWriter: fixed a bug with attribute namespaces (no namespace prefix
    written if attribute namespace is the same as element namespace)
  - fixed SF# 3378588: Mismatched new[]/delete (in RSAEncryptImpl and RSADecryptImpl)
  - fixed SF# 3212954 (OpenSSLInitializer::uninitialize() crash) and
    SF# 3196862 (Static OpenSSLInitializer instance causes Windows deadlocks) by
    removing the static Poco::Crypto::OpenSSLInitializer instance. Automatic OpenSSL
    initialization is now done through Poco::Crypto::Cipher, Poco::Crypto::CipherKey,
    Poco::Crypto::X509Certificate, Poco::Net::Context classes; however, it is still
    recommended to call Poco::Crypto::initializeCrypto() and
    Poco::Crypto::uninitializeCrypto() early at application startup, and late at
    shutdown respectively (or Poco::Net::initializeSSL()/Poco::Net::uninitializeSSL()
    if the NetSSL library is used) to avoid multiple full OpenSSL init/uninit cycles
    during application runtime.
  - Poco::Logger now also support a symbolic log level "none"
    (for use with setLevel()) that disables logging completely
    for that Logger (equivalent to setLevel(0)).
  - Added experimental Android support, using the existing gmake-based
    build system.
  - fixed SF# 3288584: DateTimeFormatter link error
  - fixed SF# 3187117: Typo in InflatingInputStream doc
  - fixed SF# 3309731: _WIN32_WCE comparison should be with 0x600 not 600
  - fixed SF# 3393026: RegularExpression.h identical enum value
  - fixed SF# 3274222: AtomicCounter's postfix operators aren't atomic on Windows
  - fixed SF# 3317177: Handle leak on windows
  - fixed SF# 3181882: Poco::URI::getPathEtc() double-encodes query
  - fixed SF# 3379935: Poco::ThreadPool Start Bug
  - fixed SF# 3354451: Poco::Format::parsePrec() never sets the precision to zero
  - fixed SF# 3387258: _MAX_PATH used but unknown in Path_WIN32
  - fixed a problem in Poco::Crypto::RSAKeyImpl where direct access to the RSA in a
    EVP_PKEY would no longer work in recent OpenSSL versions. Using EVP_PKEY_get1_RSA()
    fixes the issue.
  - added Poco::Crypto::EncryptingInputStream, Poco::Crypto::EncryptingOutputStream,
    Poco::Crypto::DecryptingInputStream and Poco::Crypto::DecryptingOutputStream.
  - fixed SF# 3148126: Poco::Net::HTTPSClientSession destructor throws an IOException
  - fixed SF# 3178098: Add constructor to Poco::TemporaryFile to specify directory
  - fixed SF# 3175310: Absolute path when device
  - fixed SF# 3301207: Guided tour example contradicts apidoc (API doc was wrong)
  - Poco::Net::HTTPMessage::setContentLength() and Poco::Net::HTTPMessage::getContentLength() now
    use std::streamsize instead of int. This enables 64-bit Content-Length support at least
    on 64-bit platforms.
  - fixed SF# 3177530: Poco::TemporaryFile::tempName() + glob bug on xp
  - fixed SF# 3177372: Poco::FileChannel documentation inconsistency
  - added %E format specifier to Poco::PattermFormatter (epoch time in seconds
    since midnight, January 1 1970)
  - On Windows, Poco::Util::ServerApplication now supports a /description command
    line argument for specifying a service description (together with /registerService)
  - added Poco::Util::WinService::setDescription() and
    Poco::Util::WinService::getDescription()
  - fixed SF# 3155477: Incorrect URI path handling
  - fixed SF# 3309736: Extended Exception macros to set default exception code
    new macro is named POCO_DECLARE_EXCEPTION_CODE
  - added getter functions for modulus and exponents to Poco::Crypto::RSAKey.
  - added Poco::Net::SocketAddress::operator == () and
    Poco::Net::SocketAddress::operator != ()
  - fixed SF# 3182746: IPAddress.cpp IPv6 bug on big-endian
  - fixed SF# 3196961: Unix daemon fails to loadConfiguration() if started from cwd
  - fixed SF# 3393700: NotificationCenter may call a removed observer and crash.
  - Reworked implementation of the events framework (Poco::BasicEvent and friends).
    The framework is now completely multithreading save (even in the case that
    an event subscriber object unsubscribes and is deleted while an event is
    being dispatched). Also, the restriction that any object can only register
    one delegate for each event has been removed. For most cases, dispatching
    events should be faster, as dispatching an event now needs less dynamic memory
    allocations.
  - fixed SF# 3178109: getNodeByPath() changes:
    getNodeByPath() and getNodeByPathNS() have been moved to Poco::XML::Node.
    Furthermore, when invoked on a Poco::XML::Document, the behavior has changed
    so that the document element is now included when traversing the path (previously,
    traversal would start at the document element, now it starts at the document).
    The path expression can now start with a double-slash, which results in a recursive
    search for the path's first element in the DOM tree.
  - fixed SF# 3382935: String data being truncated using ODBC, and
    SF# 2921813: Wrong implementation of the ODBC string binding


!!!Release 1.4.1p1

!!Summary of Changes

  - Poco::Mutex is now a recursive mutex again on Linux
    (this was caused by an unfortunate feature test for
    PTHREAD_MUTEX_RECURSIVE which did not work on Linux
    as PTHREAD_MUTEX_RECURSIVE is an enum value and not
    a macro)
  - Poco::Net::SecureSocketImpl::abort() now only shuts
    down the underlying socket connection and does not free
    the SSL object, due to multithreading issues.


!!!Release 1.4.1

!!Summary of Changes

  - fixed SF# 3150223: Poco::BinaryReader cannot read std::vector correctly
  - fixed SF# 3146326: Poco::SharedMemory issue
  - made Poco::Net::HTTPSession::abort() virtual
  - added Poco::Net::SecureStreamSocket::abort() to immediately close
    a SSL/TLS connection without performing an orderly SSL/TLS shutdown.
  - fixed SF# 3148126: Poco::Net::HTTPSClientSession destructor (!) throws an IOException.
    Added try/catch block to Poco::Net::SecureSocketImpl destructor.
  - added additional constructor to Poco::Net::HTTPSClientSession, taking
    both a socket and a session object.
  - Poco::Net::HTTPSession::abort() now also can be used with a
    Poco::Net::HTTPSClientSession.
  - fixed SF# 3148045: make clean and distclean issues
  - changed Data library names on Unix/Linux platforms to
    match the names on Windows (PocoSQLite -> PocoDataSQLite,
    PocoMySQL -> PocoDataMySQL, PocoODBC -> PocoDataODBC)
  - added additional options to configure script
  - added additional documentation to Poco::Net::HTTPClientSession
  - Poco::Net::HTTPClientSession::receiveResponse() closes the connection
    if an exception is thrown while reading the response header.
    This ensures that a new connection will be set up for the next request
    if persistent connections are used.
  - improved Poco::Net::MultipartDecoder performance by reading directly from streambuf
  - improved performance of Poco::Base64Encoder, Poco::Base64Decoder,
    Poco::HexBinaryEncoder and Poco::HexBinaryDecoder by working directly with the
    given stream's streambuf.
  - improved performance of MessageHeader::read() by reading directly from streambuf
    instead of istream.
  - it is now possible to specify additional MIME part header fields
    for a MIME part through the Poco::Net::PartSource class.
  - upgraded SQLite to release 3.7.4
  - added experimental VxWorks support for VxWorks 5.5.1/Tornado 2.2 and
    newer. Please see the VxWorks Platform Notes in the reference documentation
    for more information. Currently, the VxWorks is untested; full support
    will be available in release 1.4.2.
  - fixed SF# 3165918: Poco::DynamicAny fails to convert from string to float
  - fixed SF# 3165910: Poco::Net::MessageHeader does not accept HTTP conforming header
  - made Poco::Task::cancel() virtual so that tasks can implement custom
    cancellation behavior.
  - added optional argument to Poco::Util::WinRegistryKey constructor
    to specify additional flags (in addition to KEY_READ and KEY_WRITE)
    for the samDesired argument of RegOpenKeyEx() or RegCreateKeyEx().
  - improved Poco::BasicEvent::notify() performance by avoiding an unnecessary heap
    allocation.
  - added additional well-known port numbers to Poco::URI: rtsp, sip, sips, xmpp.
  - added Poco::Net::MediaType::matchesRange()
  - improved invalid socket handling: a Poco::Net::InvalidSocketException is
    now thrown instead of an assertion when an operation is attempted on a closed or
    otherwise uninitialized socket.


!!!Release 1.4.0

!!Summary of Changes

  - Poco::Net::SSLManager: documentation fixes, code cleanup
  - Poco::Net::SSLManager: renamed PrivateKeyPassPhrase event to PrivateKeyPassphraseRequired
  - added Poco::Net::HTTPServerRequestImpl::socket() to get access to the underlying socket
  - added Poco::Net::Socket::secure() to find out whether a given socket supports SSL/TLS
  - added Poco::Net::SecureStreamSocket::havePeerCertificate()
  - NetSSL: added support for turning off extended certificate validation (hostname matching)
  - fixed SF# 2941228: Poco::Net::ICMPClient::ping() issues on Mac OS X
  - fixed SF# 2941231: Poco::Net::ICMPEventArgs out of bounds array access
  - added PageCompiler sample
  - added missing newline at end of xmlparse.c
  - Poco::Glob can now be used with an empty pattern which will match nothing (patch from Kim Graesman)
  - added support for HTTP proxy authentication (Basic authentication only)
  - fixed SF# 2958959: Poco::XML::XMLWriter must encode CR, LF and TAB in attribute values as character entities.
  - Poco::Net::HTMLForm now supports PUT requests as well (see <http://pocoproject.org/forum/viewtopic.php?f=12&t=2163&p=3930#p3930>)
  - fixed SF# #2970521: Poco::FileOutputStream and file permissions.
    (also fixed in File class)
  - removed an unused (and wrong) default parameter from EventImpl constructor for WIN32.
  - added full support for session caching to NetSSL_OpenSSL
  - fixed SF# 2984454: Poco::Util::Timer::scheduleAtFixedRate() works incorrectly
  - fixed a bug in Poco::Util::Timer that could lead to high CPU load if
    the system clock is moved forward.
  - added "system.nodeId" property to Poco::Util::SystemConfiguration
  - added a note to Poco::Util::ServerApplication documentation regarding
    creation of threads
  - added Poco::Net::IPAddress::broadcast() and Poco::Net::IPAddress::wildcard() to
    create broadcast (255.255.255.255) and wildcard (0.0.0.0) addresses.
  - fixed SF# 2916154: Poco::Net::IPAddress::isLoopback() only works for 127.0.0.1.
  - added build configuration for iPhone Simulator
  - GNU Make based build system provides new variables: POCO_HOST_BINDIR, POCO_HOST_BINPATH,
    POCO_HOST_LIBDIR, POCO_HOST_LIBPATH and POCO_TARGET_* equivalents.
  - Poco::Util::Application::initialize() and Poco::Util::Application::uninitialize() will now be called from within run().
    This solves various issues with uninitialize() not being called, or being called inappropriately
    from the Application destructor.
    Please note that this change will break applications that use the Application class,
    but only call init() and not run().
  - added /startup option to specify startup mode for Windows services (automatic or manual)
  - fixed SF# 2967354: SecureSocketImpl shutdown/close problem
  - fixed SF# 3006340: LinearHashTable grows even if key already exists
  - fixed a particularly nasty Windows error handling issue that manifested itself on WinCE:
    WSAGetLastError() would be called after a std::string was created. The string creation could result
    in a heap operation which called a Windows API to allocate memory. This would reset the
    GetLastError() error code. Since WSAGetLastError() is just an alias for GetLastError(), the actual
    error code from the socket operation would be lost.
  - upgraded SQLite to 3.7.3
  - added --header-prefix option to PageCompiler
  - fixed SF# 3003875: SQLite data binding is broken
  - fixed SF# 2993988: Issue with multiple calls to open()/close() on File*Stream
  - fixed SF# 2990256: Poco::Net::HTMLForm and file uploads
  - fixed SF# 2969227: Poco::DateTimeParser bug
  - fixed SF# 2966698: Socket connect with timeout issue
  - fixed SF# 2981041: Bind NULL to a query (patch supplied)
  - fixed SF# 2961419: Poco::UTF8Encoding::convert() doesn't work properly in DEBUG mode
  - fixed SF# 2957068: Timeout value not picked up by proxy in Poco::Net::HTTPSClientSession
  - fixed NetSSL_OpenSSL test runner for Poco::Util::Application class changes
  - Poco::AbstractEvent, Poco::AbstractCache and related classes now accept a Mutex class as additional template argument.
    Poco::NullMutex can be used if no synchronization is desired.
  - Added Poco::AbstractEvent::empty() to check whether an event has registered delegates.
  - Poco::URI now correctly handles IPv6 addresses.
  - Added Poco::Nullable class template.
  - Added Poco::NullMutex, a no-op mutex to be used as template argument for template classes
    taking a mutex policy argument.
  - Poco::XML::XMLWriter: fixed a namespace handling issue that occured with startPrefixMapping() and endPrefixMapping()
  - Poco::Net::Context now allows for loading certificates and private keys from Poco::Crypto::X509Certificate objects
    and Poco::Crypto::RSAKey objects.
  - Poco::Crypto::RSAKey no longer uses temporary files for stream operations. Memory buffers are used instead.
  - fixed SF# 2957865: added Poco::UUID::tryParse()
  - All Zip classes now use Poco::File[Input|Output]Stream instead of std::[i|o]fstream.
    UTF-8 filenames will now be handled correctly on Windows.
  - fixed SF# 2902029: zlib flush support (Z_SYNC_FLUSH)
  - added Poco::TextBufferIterator class
  - fixed SF# 2977249: Use epoll instead select under Linux
    Poco::Net::Socket::select() and Poco::Net::Socket::poll() will use epoll under Linux if the Net library is compiled
    with -DPOCO_HAVE_FD_EPOLL. This is the default for the Linux build configuration (but not for
    the various build configurations targeting embedded Linux platforms).
  - fixed SF# 2941664: Memory leak in Poco::DeflatingStream with zero-length streams (also fixed some other potential,
    but unlikely, memory leaks)
  - fixed SF# 2946457: added Poco::Net::RejectCertificateHandler
  - fixed SF# 2946621: Poco::Path bug with POCO_WIN32_UTF8
  - fixed SF# 2929805: Environment::nodeId() does not work if no eth0 device exists
  - Poco::Environment::nodeId() no longer throws if no hardware ethernet address can be determined.
    It returns an all-zero address instead.
  - Added additional classification functions to Poco::Unicode class; made classification functions inline.
  - added Poco::Ascii class for ASCII character classification.
    Methods of the Ascii class are now used instead of the
    standard library functions (std::isspace(), etc.) due to
    possible inconsistent results or assertions when the
    standard library functions are used with character codes
    outside the ASCII range.
  - Poco::Net::MailMessage: fixed a bug in StringPartHandler that resulted in incorrect handling of non-ASCII data if
    char is signed.
  - Improved Poco::Net::SMTPClientSession compatibility with various mail servers when using AUTH_LOGIN authentication.
  - Added CRAM-SHA1 support to Poco::Net::SMTPClientSession
  - Poco::Net::SMTPClientSession now also supports login with AUTH PLAIN.
  - Added Poco::Net::SecureSMTPClientSession class, supporting STARTTLS for secure SMTP connections.
  - fixed an issue with SharedMemory on POSIX systems, where a shared memory region would be deleted
    despite the server flag set to true (see http://pocoproject.org/forum/viewtopic.php?f=12&t=3494).
  - PageCompiler: added a new page context directive, to allow passing custom context objects to the
    request handler.
  - fixed Poco::Net::StreamSocketImpl::sendBytes() for non-blocking sockets
  - added Poco::Net::DialogSocket::receiveRawBytes(), which should be used instead of receiveBytes() due to internal
    buffering by DialogSocket.
  - Poco::XML::DOMParser: FEATURE_WHITESPACE has been renamed to FEATURE_FILTER_WHITESPACE (which now matches the underlying URI)
    and is now handled correctly (previously we did the exact reverse thing)
  - added Poco::Util::AbstractConfiguration::remove() to remove a configuration property; added removeRaw() implementations
    to all implementations (contributions by Daniel Hobi and Alexey Shults).
  - fixed NetSSL_OpenSSL compilation error on Windows with OpenSSL 1.0
  - Added optional FIPS mode support to NetSSL_OpenSSL (contributed by Lior Okman).
    If OpenSSL has been configured and built with FIPS support, then FIPS support can
    be enabled by calling Poco::Crypto::OpenSSLInitializer::enableFIPSMode(true); or
    by setting the fips property in the OpenSSL configuration to true (see Poco::Net::SSLManager
    for details).
  - fixed SF# 3031530: Ping and possible no timeout
  - added Poco::Net::SocketReactor::onBusy(), called whenever at least one notification will
    be dispatched.
  - fixed SF# 3034863: Compiler warning in Net/IPAddress.h with poco 1.3.2
  - added support for CRAM-SHA1 authentication to Poco::Net::SMTPClientSession
  - Poco::format(): arguments can now be addressed by their index, e.g. %[2]d
  - Poco::Util::Timer::cancel() now accepts an optional boolean argument.
    If true is passed, cancel() waits until the task queue has been purged.
    Otherwise, it returns immediately and works asynchronously, as before.
  - Poco::Net::HTTPServerResponse::redirect() now accepts an optional additional
    argument to specify the HTTP status code for the redirection.
  - fixed a warning (BinaryReader.cpp) and error (ThreadLocal.cpp) in Foundation when compiling with Visual Studio 2010
  - fixed a wrong exception in Poco::Net::POP3ClientSession
  - Poco::Net::FTPClientSession and Poco::Net::SMTPClientSession now set the error code in exceptions they throw
  - fixed a potential race condition with terminating a Windows service based on Poco::Util::ServerApplication
  - fixed a bug in global build configuration file: explicitly setting POCO_CONFIG did not work on Solaris platforms,
    as it was always overridden by the automatically determined configuration.
  - Added support for MinGW cross builds on Linux.
  - Changed location of statically linked build products in the gmake-based build system.
    Statically linked executables are now in bin/$(OSNAME)/$(OSARCH)/static and no longer
    have the _s suffix
  - The POCO_VERSION macro now is in its own header file, "Poco/Version.h". It is no longer
    available through "Poco/Foundation.h".
  - added Poco::Net::HTTPCookie::escape() and Poco::Net::HTTPCookie::unescape().
  - fixed SF# 3021173: Poco::Thread (POSIX) returns uninitialised value for OS priority
  - fixed SF# 3040870: Poco::ThreadPool has no function to get assigned name
  - fixed SF# 3044303: Can't use own config file on Solaris & OSARCH_64BITS ignored
  - fixed SF# 2943896: Poco::AsyncChannel::log() blocks
  - fixed a bug in Poco::Util::WinRegistryKey::getInt():
    The size variable passed to RegQueryValueExW() should be initialized to the size
    of the output buffer.
  - Added rudimentary support for compiling with Clang 2.0 (Xcode 4) on Mac OS X.
  - New build configurations for Mac OS X: Darwin32 and Darwin64 for explicit
    32-bit and 64-bit builds. Note that the default Darwin build configuration
    will build 64-bit on Snow Leopard and 32-bit on Leopard, but will always place
    build products in Darwin/i386. The new Darwin32 and Darwin64 configurations
    will use the correct directories.
  - fixed SF# 3051598: Bug in URL encoding
  - Poco::ThreadPool::stopAll() (and thus also the destructor) will now wait for each
    pooled thread to terminate before returning. This fixes an issue with creating
    and orderly shutting down a thread pool in a plugin. Previously, a pooled thread
    in a thread pool created by a dynamically loaded library might still be running
    when the plugin's shared library was unloaded, resulting in Bad Things happening.
    This can now no longer happen. As a downside, a pooled thread that fails to
    finish will block stopAll() and the destructor forever.
  - NetSSL_OpenSSL: for a Poco::Net::SecureStreamSocket, available() now returns the number of bytes that
    are pending in the SSL buffer (SSL_pending()), not the actual socket buffer.
  - Added Poco::Net::HTTPClientSession::secure() to check for a secure connection.
  - Poco::Net::HTTPRequest::setHost() now does not include the port number in the Host header
    if it's either 80 or 443.
  - log messages can now optionally include source file path and line number
  - Poco::PatternFormatter can format source file path and line number (%U, %u)
  - logging macros (poco_information(), etc.) now use __LINE__ and __FILE__
  - new logging macros that incorporate Poco::format(): poco_information_f1(logger, format, arg) with up to 4 arguments
  - added Poco::Net::HTTPSession::attachSessionData() and Poco::Net::HTTPSession::sessionData()
    to attach arbitrary data to a HTTP session.
  - added additional constructors to zlib stream classes that allow passing
    a windowBits parameter to the underlying zlib library.
  - fixed a potential error handling issue in Poco::Net::SecureSocketImpl.
  - fixed SF# 3110272: Poco::Crypto::RSACipherImpl bug.
  - fixed SF# 3081677: Poco::Util::ConfigurationView's getRaw not retrieving xml attributes.
  - added basic support for Canonical XML and better pretty-printing support to Poco::XML::XMLWriter.
  - Poco::Util::AbstractConfiguration now supports events fired when changing or
    removing properties.
  - XML: added support for finding DOM nodes by XPath-like
    expressions. Only a very minimal subset of XPath is supported.
    See Poco::XML::Element::getNodeByPath(), Poco::XML::Element::getNodeByPathNS()
    and the same methods in Poco::XML::Document.
  - Poco::Timer: If the callback takes longer to execute than the
    timer interval, the callback function will not be called until the next
    proper interval. The number of skipped invocations since the last
    invocation will be recorded and can be obtained by the callback
    by calling skipped().
  - Poco::BinaryReader and Poco::BinaryWriter now support reading and
    writing std::vectors of the supported basic types. Also, strings
    can now be written in a different encoding (a Poco::TextEncoding
    can be optionally passed to the constructor).
  - Windows Embedded CE (5.0 and newer) is now a supported platform.
  - Poco::UUID::nil() and Poco::UUID::isNil() have been renamed to
    Poco::UUID::null() and Poco::UUID::isNull(), respectively, to avoid
    issues with Objective-C++ projects on Mac OS X and iOS where nil is
    a system-provided macro.
  - Crypto bugfixes: Poco::Crypto::RSACipherImpl now pads every block of data, not just the
    last (or last two).
  - Improved Crypto testsuite by adding new tests.
  - Added new Visual Studio project configurations: debug_static_mt and release_static_mt
    (linking with static runtime libraries). The existing configurations debug_static
    and release_static have been renamed to debug_static_md and release_static_md, respectively.
    The suffixes of the static libraries have also changed. The static_md configurations
    now build libraries with suffixes md[d], while the libraries built by the static_mt
    configurations have mt[d] suffixes.
  - Added Visual Studio project files for 64-bit builds.
  - Added Visual Studio 2010 project files.
  - Removed the use of local static objects in various methods due to
    their construction not being threadsafe (and thus leading to
    potential race conditions) on Windows/Visual C++.
  - Fixed some warning on 64-bit Windows builds.
  - The names of the Data connector libraries have changed. They are now
    named PocoDataMySQL, PocoDataODBC and PocoDataSQLite.
  - fixed SF# 3125498: Linux NetworkInterface::list() doesn't return IPv6 IPs
  - fixed SF# 3125457: IPv6 IPAddress tests are wrong
  - Added initialization functions for the NetSSL_OpenSSL and Crypto libraries.
    These should be called instead of relying on automatic initialization,
    implemented with static initializer objects, as this won't work with
    statically linked executables (where the linker won't include the
    static initializer object).
    The functions are Poco::Crypto::initializeCrypto(), Poco::Crypto::uninitializeCrypto(),
    Poco::Net::initializeSSL() and Poco::Net::uninitializeSSL().
    Applications using Crypto and/or NetSSL should call these methods appropriately at
    program startup and shutdown.
    Note: In release 1.3.6, similar functions have been added to the Net library.


!!Incompatible Changes and Possible Transition Issues

  - The behavior of Poco::Timer has been changed for the case when
    the callback function takes longer to execute than the given
    timer interval. In this case, the missed intervals are counted
    and the next callback will be at the next proper interval.
  - Poco::XML::DOMParser: FEATURE_WHITESPACE has been renamed to FEATURE_FILTER_WHITESPACE
    (which now matches the underlying URI)
    and is now handled correctly (previously we did the exact reverse thing)
  - Poco::UUID::nil() and Poco::UUID::isNil() have been renamed to
    Poco::UUID::null() and Poco::UUID::isNull(), respectively, to avoid
    issues with Objective-C++ projects on Mac OS X and iOS where nil is
    a system-provided macro.
  - The names of the Data connector libraries have changed. They are now
    named PocoDataMySQL, PocoDataODBC and PocoDataSQLite.
  - The existing Visual Studio build configurations debug_static
    and release_static have been renamed to debug_static_md and
    release_static_md, respectively. Also, the suffixes of the static
    library names have changed to match usual conventions.
  - New static initialization functions for the Crypto and NetSSL_OpenSSL libraries
    have been added. These should be called instead of relying on automatic initialization,
    implemented with static initializer objects, as this won't work with
    statically linked executables (where the linker won't include the
    static initializer object).
    The functions are Poco::Crypto::initializeCrypto(), Poco::Crypto::uninitializeCrypto(),
    Poco::Net::initializeSSL() and Poco::Net::uninitializeSSL().
    Applications using Crypto and/or NetSSL should call these methods appropriately at
    program startup and shutdown.
    Note: In release 1.3.6, similar functions have been added to the Net library.


!!!Release 1.3.6p2

!!Summary of Changes

  - fixed an issue in the Windows implementation Poco::RWLock, where
    tryReadLock() sometimes would return false even if no writers
    were using the lock (fix contributed by Bjrn Carlsson)
  - added Poco::Environment::libraryVersion().
  - fixed SF# 2919461: Context ignores parameter cypherList
  - removed an unused enum from RSACipherImpl.cpp (Crypto)
  - integrated a new expat patch for CVE-2009-3560.
  - fixed SF# 2926458: SSL Context Problem. The Poco::Net::Context
    class now makes sure that OpenSSL is properly initialized.
  - updated iPhone build configuration (contributed by Martin York)
  - fixed SF# 1815124 (reopened): XML Compile failed on VS7.1 with
    XML_UNICODE_WCHAR_T
  - fixed SF# 2932647: FTPClientSession::getWorkingDirectory() returns a bad result


!!!Release 1.3.6p1

!!Summary of Changes

  - added support for using external zlib, pcre, expat and sqlite3 instead of
    bundled ones (-DPOCO_UNBUNDLED, configure --unbundled)
  - fixed SF# 2911407: Add sh4 support
  - fixed SF# 2912746: RSAKey::EXP_LARGE doesn't work
  - fixed SF# 2904119: abstractstrategy uses std::set but do not includes it
  - fixed SF# 2909946: localtime NULL pointer
  - fixed SF# 2914986: potential expat DoS security issues (CVE-2009-3560 and CVE-2009-3720)
  - fixed SF# 2916305: SSL Manager crashes
  - fixed SF# 2903676: Tuple TypeHander does not handle composites.


!!!Release 1.3.6

!!Summary of Changes

  - added Environment::processorCount()
  - added POCO_VERSION macro to Poco/Foundation.h
  - fixed SF# 2807527: Poco::Timer bug for long startInterval/periodic interval
  - fixed a bug similar to SF# 2807527 in Poco::Util::Timer.
  - fixed SF# 2795395: Constructor doesn't treat the params "key" and "iv"
  - fixed SF# 2804457: DateTime::checkLimit looks wrong
  - fixed SF# 2804546: DateTimeParser requires explicit RFC1123 format
  - added ReleaseArrayPolicy to Poco::SharedPtr
  - upgraded to SQLite 3.6.20
  - fixed SF# 2782709: Missing semicolons in "Logger.h" convenience
  - fixed SF# 2526407: DefaultStrategy.h ++it instead of it++ in a loop
  - fixed SF# 2502235: Poco STLPort patch
  - fixed SF# 2186643: Data::Statement::reset() not implemented in 1.3.3
  - fixed SF# 2164227: Allow File opened read only by FileInputSteam to be writable
  - fixed SF# 2791934: use of char_traits::copy in BufferedStreamBuf::underflow
  - fixed SF# 2807750: Support additional SQL types in SQLite
  - fixed documentation bugs in Timed/PriorityNotificationQueue
  - fixed SF# 2828401: Deadlock in SocketReactor/NotificationCenter (also fixes patch# 1956490)
    NotificationCenter now uses a std::vector internally instead of a std::list, and the mutex is
    no longer held while notifications are sent to observers.
  - fixed SF# 2835206: File_WIN32 not checking aganist INVALID_HANDLE_VALUE
  - fixed SF# 2841812: Posix ThreadImpl::sleepImpl throws exceptions on EINTR
  - fixed SF# 2839579: simple DoS for SSL TCPServer, HTTPS server
    No SSL handshake is performed during accept() - the handshake is delayed until
    sendBytes(), receiveBytes() or completeHandshake() is called for the first time.
    This also allows for better handshake and certificate validation when using
    nonblocking connections.
  - fixed SF# 2836049: Possible handle leak in FileStream
    If sync() fails, close() now simply set's the stream's bad bit.
    In any case, close() closes the file handle/descriptor.
  - fixed SF# 2814451: NetSSL: receiveBytes crashes if socket is closed
  - added a workaround for Vista service network initialization issue
    (an Windows service using the Net library running under Vista will
    crash in the call to WSAStartup() done in NetworkInitializer).
    Workaround is to call WSAStartup() in the application's main().
    Automatic call to WSAStartup() in the Net library can now be disabled
    by compiling Net with -DPOCO_NET_NO_AUTOMATIC_WSASTARTUP. Also
    the new Poco::Net::initializeNetwork() and Poco::Net::uninitializeNetwork()
    functions can be used to call WSAStartup() and WSACleanup(), respectively,
    in a platform-independent way (on platforms other than Windows, these
    functions will simply do nothing).
  - added VCexpress build script support (contributed by Jolyon Wright)
  - fixed SF# 2851052: Poco::DirectoryIterator copy constructor is broken
  - fixed SF# 2851197: IPAddress ctor throw keyword missing
  - added Poco::ProtocolException
  - PageCompiler improvements: new tags, support for buffered output, etc.
  - better error reporting in Data MySQL connector (patch #2881270 by Jan "HanzZ" Kaluza)
  - fixed SF# 1892462: FTPClient:Choose explicitely between EPSV and PASV
  - fixed SF# 2806365: Option for PageCompiler to write output to different dir
  - fixed a documentation bug (wrong sample code) in Process::launch() documentation
  - added --header-output-dir option to PageCompiler
  - fixed SF# 2849144: Zip::Decompress notifications error
  - SAXParser has a new feature: "http://www.appinf.com/features/enable-partial-reads".
    See ParserEngine::setEnablePartialReads() for a description of what this does.
  - fixed SF# 2876179: MySQL Signed/Unsigned value bug
  - fixed SF# 2877970: possible bug in timer task
  - fixed SF# 2874104: wrong parsing empty http headers
  - fixed SF# 2860694: Incorrect return code from SecureStreamSocketImpl::sendBytes
  - fixed SF# 2849750: Possible bug with XMLWriter?
  - added MailMessage::encodeWord() to support RFC 2047 word encoded
    mail header fields when sending out mail containing non-ASCII
    characters.
  - fixed SF# 2890975: SMTPClientSession bug with 7BIT encoding
  - fixed an issue with retrieving the value of socket options on Windows 7.
    Before obtaining the value of a socket, we now initialize the variable receiving the
    socket option value to zero.
  - fixed SF# 2836141: Documentation errors
  - fixed SF# 2864232: Socket::select() does not detect closed sockets on windows
  - fixed SF# 2812143: Socket::select() should check socket descriptors...
  - fixed SF# 2801750: NetworkInterface <iface-Obj>forName returns wrong subnetMask
  - fixed SF# 2816315: Problem with POSIX Thread::sleepImpl
  - fixed SF# 2795646: IPv6 address parsing bug
  - fixed #0000092: ServerApplication::waitForTerminationRequest(), SIGINT and GDB.
    Poco::Util::ServerApplication::waitForTerminationRequest() no longer registers a
    signal handler for SIGINT if the environment variable POCO_ENABLE_DEBUGGER
    is defined.
  - fixed SF# 2896070: Poco::Net::Context with non-ASCII paths
  - added Unicode Surrogate support to Poco::UTF16Encoding.
    See Poco::TextEncoding::queryConvert() and Poco::TextEncoding::sequenceLength()
    for how this is implemented. Contributed by Philippe Cuvillier.
  - fixed SF# 2897650: [branch 1.3.6] Net.SocketAddress won't compile for CYGWIN
  - fixed SF# 2896161: Building on Windows fails when basedir has space in it
  - fixed SF# 2864380: Memory leak when using secure sockets
  - NetSSL_OpenSSL: the SSL/TLS session cache is now disabled by default and
    can be enabled per Context using Poco::Net::Context::enableSessionCache().
  - fixed SF# 2899039: Wrong DST handling in LocalDateTime
  - added Poco::RWLock::ScopedReadLock and Poco::RWLock::ScopedWriteLock (contributed by Marc Chevrier)
  - added Poco::Thread::TID type, as well as Poco::Thread::tid() and Poco::Thread::currentTid()
    to obtain the native thread handle/ID
  - added Zip file comment support
  - On Windows, Poco::SharedLibrary::load() now uses LoadLibraryEx instead of LoadLibrary
    and uses the LOAD_WITH_ALTERED_SEARCH_PATH if an absolute path is specified. This will
    add the directory containing the library to the search path for DLLs that the
    loaded library depends upon.
  - Mac OS X build settings now match those used by default Xcode projects, making linking the
    POCO libs to Xcode projects easier
  - Replaced use of std::valarray in Poco::Net::ICMPEventArgs with std::vector due to issues with
    std::valarray together with STDCXX debug mode on OS X


!!!Release 1.3.5

!!Summary of Changes

  - fixed SF# 2779410: Poco::Data::ODBC::HandleException impovement
  - fixed wrong exception text for Poco::UnhandledException
  - Fixed a problem with SSL shutdown that causes clients (web browsers)
    to hang when the server attempts to perform a clean SSL shutdown. We now call
    SSL_shutdown() once, even if the shutdown is not complete after the first call.
  - added Poco::Crypto::X509Certificate::save()
  - fixed a bug in Poco::Zip::Decompress that results in wrong paths for extracted files
  - fixed a bug in Poco::Zip::ZipManipulator where the Zip file was opened in text format
    on Windows.
  - added Poco::Crypto::X509Certificate::issuedBy() to verify certificate chain.
  - added methods to extract the contents of specific fields from the
    subject and issuer distinguished names of a certificate.
  - fixed 0000089: Thread::sleep() on Linux is extremely inaccurate


!!!Release 1.3.4

!!Summary of Changes

  - fixed SF# 2611804: PropertyFileConfiguration continuation lines
  - fixed SF# 2529788: ServerApplication::beDaemon() broken
  - fixed SF# 2445467: Bug in Thread_WIN32.cpp
  - Improved performance of HTTP Server by removing some
    string copy operations
  - fixed SF# 2310735: HTTPServer: Keep-Alive only works with send()
  - fixed appinf.com IP address in Net testsuite
  - fixed RFC-00188: NumberFormatter and float/double numbers
  - added --pidfile option to ServerApplication on Unix
  - fixed SF# 2499504: Bug in Win32_Thread when using from dll (fixed also for POSIX threads)
  - fixed SF# 2465794: HTTPServerRequestImpl memory leak
  - fixed SF# 2583934: Zip: No Unix permissions set
  - the NetSSL_OpenSSL library has been heavily refactored
  - added NumberFormatter::append*() and DateTimeFormatter::append() functions
  - use NumberFormatter::append() and DateTimeFormatter::append() instead of format() where
    it makes sense to gain some performance
  - added system.dateTime and system.pid to Poco::Util::SystemConfiguration
  - added %F format specifier (fractional seconds/microseconds) to DateTimeFormatter,
    DateTimeParser and PatternFormatter.
  - fixed SF# 2630476: Thread_POSIX::setStackSize() failure with g++ 4.3
  - fixed SF# 2679279: Handling of -- option broken
  - added compile options to reduce memory footprint of statically linked applications
    by excluding various classes from automatically being linked.
    See the POCO_NO_* macros in Poco/Config.h.
  - fixed SF# 2644940: on Windows the COMPUTER-NAME and the HOSTNAME can be different
  - added DNS::hostName() function
  - added build configuration for iPhone (using Apple's SDK)
  - basic support for AIX 5.x/xlC 8
  - fixed a bug resulting in a badly formatted exception message with IOException
    thrown due to a socket-related error
  - fixed SF# 2644718: NetworkInterface name conflict in MinGW
  - added a missing #include to CryptoTransform.h
  - fixed SF# 2635377: HTTPServer::HTTPServer should take AutoPtr<HTTPServerParams>
  - replaced plain pointers with smart pointers in some interfaces
  - upgraded to sqlite 3.6.13
  - improved Data::SQLite error reporting
  - Poco::Glob now works with UTF-8 encoded strings and supports case-insensitive comparison.
    This also fixes SF# 1944831: Glob::glob on windows should be case insensitve
  - added Twitter client sample to Net library
  - Fixed SF# 2513643: Seg fault in Poco::UTF8::toLower on 64-bit Linux
  - Poco::Data::SessionPool: the janitor can be disabled by specifying a zero idle time.
  - added Poco::Data::SessionPool::customizeSession()
  - added support for different SQLite transaction modes (DEFERRED, IMMEDIATE, EXCLUSIVE)
  - fixed a few wrong #if POCO_HAVE_IPv6 in the Net library
  - added support for creating an initialized, but unconnected StreamSocket.
  - added File::isDevice()
  - added family() member function to SocketAddress,
  - Data::SQLite: added support for automatic retries if the database is locked
  - XMLConfiguration is now writable
  - fixed an IPv6 implementation for Windows bug in HostEntry
  - Timer class improvement: interval between callback is no longer influenced by the
    time needed to execute the callback.
  - added PriorityNotificationQueue and TimedNotificationQueue classes to Foundation.
    These are variants of the NotificationQueue class that support priority and
    timestamp-tagged notifications.
  - added Poco::Util::Timer class. This implements a timer that can schedule different
    tasks at different times, using only one thread.
  - the signatures of Poco::NotificationQueue and Poco::NotificationCenter member functions
    have been changed to accept a Poco::Notification::Ptr instead of Poco::Notification*
    to improve exception safety. This change should be transparent and fully backwards
    compatible. The signature of the methods returning a Poco::Notification* have not been
    changed for backwards compatibility. It is recommended, that any Notification* obtained
    should be immediately assigned to a Notification::Ptr.
  - SQLite::SessionImpl::isTransaction() now uses sqlite3_get_autocommit() to find out
    about the transaction state.
  - improved SQLite data type mapping
  - refactored Crypto library to make it independent from NetSSL_OpenSSL.
  - added support for RSA-MD5 digital signatures to Crypto library.
  - removed SSLInitializer from NetSSL library (now moved to Crypto library)
  - added build configs for static libraries to Crypto library
  - OpenSSL now depends on Crypto library (which makes more sense than
    vice versa, as it was before). Poco::Net::X509Certificate is now
    a subclass of Poco::Crypto::X509Certificate (adding the verify()
    member function) and the Poco::Net::SSLInitializer class was
    moved to Poco::Crypto::OpenSSLInitializer.
  - added build configs for static libraries to Zip
  - added batch mode to CppUnit::WinTestRunner.
    WinTestRunnerApp supports a batch mode, which runs the
    test using the standard text-based TestRunner from CppUnit.
    To enable batch mode, start the application with the "/b"
    or "/B" command line argument. Optionally, a path to a file
    where the test output will be written to may be given:
    "/b:<path>" or "/B:<path>".
    When run in batch mode, the exit code of the application
    will denote test success (0) or failure (1).
  - testsuites now also work for static builds on Windows
  - The IPv6 support for Windows now basically works (Net library compiled with POCO_HAVE_IPv6)
  - fixed a potential error when shutting down openssl in a statically linked application
  - added static build configs to Data library
  - added Poco::AtomicCounter class, which uses OS-specific APIs for atomic (thread-safe)
    manipulation of counter values.
  - Poco::RefCountedObject and Poco::SharedPtr now use Poco::AtomicCounter for
    reference counting
  - fixed SF# 2765569: LoadConfiguration failing from current directory


!!Incompatible Changes and Possible Transition Issues

  - Some methods that have previously taken a plain pointer (to a reference counted object)
    as argument now take a Poco::AutoPtr instead. This shouldn't cause any problems for
    properly written code. Examples are Poco::NotificationCenter, Poco::NotificationQueue
    and Poco::Net::HTTPServer.
  - Poco::Glob now works with and assumes UTF-8 encoded strings.
  - Poco::Timer: the interval between callbacks is no longer influenced by the
    time needed to execute the callback.
  - The Crypto and NetSSL_OpenSSL libraries have been refactored. NetSSL_OpenSSL
    now depends on the Crypto library (previously, it was vice versa).


!!!Release 1.3.3

!!Summary of Changes

  - Threads now have optional user-settable stack size (if the OS supports that feature)
  - Events now support simplified delegate syntax based on delegate function template.
    See Poco::AbstractEvent documentation for new syntax.
  - Cache supports new access expire strategy.
  - Upgraded to SQLite 3.6.2
  - Upgraded to PCRE 7.8
  - added HttpOnly support to Poco::Net::HTTPCookie
  - NetworkInterface now has displayName() member (useful only on Windows)
  - Poco::Util::WinRegistryKey now has a read-only mode
  - Poco::Util::WinRegistryKey::deleteKey() can now recursively delete registry keys
  - Poco::File::created() now returns 0 if the creation date/time is not known, as
    it's the case on most Unix platforms (including Linux).
    On FreeBSD and Mac OS X, it returns the real creation time.
  - Time interval based log file rotation (Poco::FileChannel) now works
    correctly. Since there's no reliable and portable way to find out the creation
    date of a file (Windows has the tunneling "feature", most Unixes don't provide
    the creation date), the creation/rotation date of the log file is written into
    the log file as the first line.
  - added Environment::nodeId() for obtaining the Ethernet address of the system
    (this is now also used by UUIDGenerator - the corresponding code from UUIDGenerator
    was moved into Environment)
  - added a release policy argument to SharedPtr template
  - Socket::select() will no longer throw an InvalidArgumentException
    on Windows when called with no sockets at all. If all three socket
    sets are empty, Socket::select() will return 0 immediately.
  - SocketReactor::run() now catches exceptions and reports them via
    the ErrorHandler.
  - SocketReactor has a new IdleNotification, which will be posted when
    the SocketReactor has no sockets to handle.
  - added referenceCount() method to Poco::SharedPtr.
  - POCO now builds with GCC 4.3 (but there are some stupid warnings:
    "suggest parentheses around && within ||".
  - Solution and project files for Visual Studio 2008 are included
  - fixed SF# 1859738: AsyncChannel stall
  - fixed SF# 1815124: XML Compile failed on VS7.1 with XML_UNICODE_WCHAR_T
  - fixed SF# 1867340: Net and NetSSL additional dependency not set - ws2_32.lib
  - fixed SF# 1871946: no exception thrown on error
  - fixed SF# 1881113: LinearHashTable does not conform to stl iterators
  - fixed SF# 1899808: HTMLForm.load() should call clear() first
  - fixed SF# 2030074: Cookie problem with .NET server
  - fixed SF# 2009707: small bug in Net/ICMPPacketImpl.cpp
  - fixed SF# 1988579: Intel Warning: invalid multibyte character sequence
  - fixed SF# 2007486: Please clarify license for Data/samples/*
  - fixed SF# 1985180: Poco::Net::DNS multithreading issue
  - fixed SF# 1968106: DigestOutputStream losing data
  - fixed SF# 1980478: FileChannel loses messages with "archive"="timestamp"
  - fixed SF# 1906481: mingw build WC_NO_BEST_FIT_CHARS is not defined
  - fixed SF# 1916763: Bug in Activity?
  - fixed SF# 1956300: HTTPServerConnection hanging
  - fixed SF# 1963214: Typo in documentation for NumberParser::parseFloat
  - fixed SF# 1981865: Cygwin Makefile lacks ThreadTarget.cpp
  - fixed SF# 1981130: pointless comparison of unsigned integer with zero
  - fixed SF# 1943728: POCO_APP_MAIN namespace issue
  - fixed SF# 1981139: initial value of reference to non-const must be an lvalue
  - fixed SF# 1995073: setupRegistry is broken if POCO_WIN32_UTF8 enabled
  - fixed SF# 1981125: std::swap_ranges overloading resolution failed
  - fixed SF# 2019857: Memory leak in Data::ODBC Extractor
  - fixed SF# 1916761: Bug in Stopwatch?
  - fixed SF# 1951443: NetworkInterface::list BSD/QNX no netmask and broadcast addr
  - fixed SF# 1935310: Unhandled characters in Windows1252Encoding
  - fixed SF# 1948361: a little bug for win32
  - fixed SF# 1896482: tryReadLock intermittent error
  - workaround for SF# 1959059: Poco::SignalHandler deadlock
    the SignalHandler can now be disabled globally by adding a
    #define POCO_NO_SIGNAL_HANDLER to Poco/Config.h
  - fixed SF# 2012050: Configuration key created on read access
  - fixed SF# 1895483: PCRE - possible buffer overflow
  - fixed SF# 2062835: Logfile _creationDate is wrong
  - fixed SF# 2118943: out_of_bound access in Poco::Data::BLOB:rawContent
  - fixed SF# 2121732: Prevent InvalidArgumentException in SocketReactor
  - fixed SF# 1891132: Poco::Data::StatementImpl::executeWithLimit is not correct
  - fixed SF# 1951604: POCO refuses to compile with g++ 4.3.0
  - fixed SF# 1954327: CYGWIN's pthread does not define PTHREAD_STACK_MIN
  - fixed SF# 2124636: Discrepancy between FileWIN32(U)::handleLastError
  - fixed SF# 1558300: MinGW/MSYS Builds
  - fixed SF# 2123266: Memory leak under QNX6 with dinkum library


!!!Release 1.3.2

!!Summary of Changes

  - added POCO_NO_SHAREDMEMORY to Config.h
  - POCO_NO_WSTRING now really disables all wide string related calls
  - added template specialization for string hashfunction (performance)
  - XML parser performance improvements (SAX parser is now up to 40 % faster
  - added parseMemoryNP() to XMLReader and friends
  - URIStreamOpener improvement: redirect logic is now in URIStreamOpener.
    this enables support for redirects from http to https.
  - added support for temporary redirects and useproxy return code
  - added getBlocking() to Socket
  - added File::isHidden()
  - better WIN64 support (AMD64 and IA64 platforms are recognized)
  - added support for timed lock operations to [Fast]Mutex
  - SharedLibrary: dlopen() is called with RTLD_GLOBAL instead of RTLD_LOCAL
    (see http://gcc.gnu.org/faq.html#dso)
  - Poco::Timer threads can now run with a specified priority
  - added testcase for SF# 1774351
  - fixed SF# 1784772: Message::swap omits _tid mem
  - fixed SF# 1790894: IPAddress(addr,family) doesn't fail on invalid address
  - fixed SF# 1804395: Constructor argument name wrong
  - fixed SF# 1806807: XMLWriter::characters should ignore empty strings
  - fixed SF# 1806994: property application.runAsService set too late
  - fixed SF# 1828908: HTMLForm does not encode '+'
  - fixed SF# 1831871: Windows configuration file line endings not correct.
  - fixed SF# 1845545: TCP server hangs on shutdown
  - fixed SF# 1846734: Option::validator() does not behave according to doc
  - fixed SF# 1856567: Assertion in DateTimeParser::tryParse()
  - fixed SF# 1864832: HTTP server sendFile() uses incorrect date
  - HTTPServerResponseImpl now always sets the Date header automatically
    in the constructor.
  - fixed SF# 1787667: DateTimeFormatter and time related classes
    (also SF# 1800031: The wrong behavior of time related classes)
  - fixed SF# 1829700: TaskManager::_taskList contains tasks that never started
  - fixed SF# 1834127: Anonymous enums in Tuple.h result in invalid C++
  - fixed SF# 1834130: RunnableAdapter::operator= not returning a value
  - fixed SF# 1873924: Add exception code to NetException
  - fixed SF# 1873929: SMTPClientSession support for name in sender field
  - logging performance improvements (PatternFormatter)
  - fixed SF# 1883871: TypeList operator < fails for tuples with duplicate values
  - CYGWIN build works again (most things work but Foundation testsuite still fails)
  - new build configuration for Digi Embedded Linux (ARM9, uclibc)
  - new build configuration for PowerPC Linux


!!!Release 1.3.1

!!Summary of Changes

  - DynamicAny fixes for char conversions
  - fixed SF# 1733362: Strange timeout handling in SocketImpl::poll and Socket::select
  - fixed SF patch# 1728912: crash in POCO on Solaris
  - fixed SF# 1732138: Bug in WinRegistryConfiguration::getString
  - fixed SF# 1730790: Reference counting breaks NetworkInterface::list()
  - fixed SF# 1720733: Poco::SignalHandler bug
  - fixed SF# 1718724: Poco::StreamCopier::copyStream loops forever
  - fixed SF# 1718437: HashMap bug
  - changed LinearHashTable iterator implementation. less templates -> good thing.
  - fixed SF# 1733964: DynamicAny compile error
  - UUIDGenerator: fixed infinite loop with non ethernet interfaces
  - updated expat to 2.0.1
  - fixed SF# 1730566: HTTP server throws exception
  - Glob supports symbolic links (additional flag to control behavior)
  - fixed a problem with non blocking connect in NetSSL_OpenSSL
    (see http://www.appinf.com/poco/wiki/tiki-view_forum_thread.php?comments_parentId=441&topics_threshold=0&topics_offset=29&topics_sort_mode=commentDate_desc&topics_find=&forumId=6)
  - fixed a problem with SSL renegotiation in NetSSL_OpenSSL (thanks to Sanjay Chouksey for the fix)
  - fixed SF# 1714753: NetSSL_OpenSSL: HTTPS connections fail with wildcard certs
  - HTTPClientSession: set Host header only if it's not already set (proposed by EHL)
  - NetworkInterface (Windows): Loopback interface now has correct netmask;
    interfaces that do not have an IP address assigned are no longer reported.
  - Fixes for VC++ W4 warnings from EHL
  - SharedMemory: first constructor has an additional "server" parameter
    Setting to true does not unlink the shared memory region when the SharedMemory object is destroyed. (Alessandro Oliveira Ungaro)
  - fixed SF# 1768231: MemoryPool constructor


!!!Release 1.3.0

Release 1.3 of the POCO C++ Libraries contains major improvements and new features throughout all libraries.

!!Summary of Changes

  - Poco::HashMap and Poco::HashSet classes (Foundation)
  - Poco::Tuple class template (Foundation)
  - Poco::SharedMemory class (Foundation)
  - Poco::FileStream, Poco::FileInputStream, Poco::FileOutputStream classes that
    support Unicode (UTF-8) filenames on Windows (Foundation)
  - improvements and bugfixes in the Net library, with a focus on the HTTP client
    and server classes
  - Poco::DynamicAny class (Foundation)
  - improvements to Poco::Net::NetworkInterface class (Net)
  - Poco::Condition class, implementing POSIX condition variable-style
    thread synchronization (Foundation)
  - Poco::RegularExpression now uses [[http://www.pcre.org PCRE]] 7.1 (Foundation)
  - improved Unicode/UTF-8 support -- Poco::Unicode and Poco::UTF8 classes
  - Poco::XML::NodeAppender class for faster DOM tree creation (XML)
  - Poco::Checksum class (Foundation)
  - lots of bugfixes and other improvements -- please see the
    CHANGELOG for details


!!Incompatible Changes and Possible Transition Issues

The (now deprecated) Poco::HashFunction class template has been changed in an
incompatible way. The member function formerly named hash() is now the function
call operator. If you have defined your own HashFunction classes,
you have to update your code. Sorry for the inconvenience.

On Windows, POCO now builds with Unicode/UTF-8 support
(POCO_WIN32_UTF8) enabled by default. If you need the previous (1.2)
behavior, remove the corresponding #define from Poco/Config.h<|MERGE_RESOLUTION|>--- conflicted
+++ resolved
@@ -1,13 +1,13 @@
 POCO C++ Libraries Release Notes
 AAAIntroduction
 
-<<<<<<< HEAD
 !!!Release 1.8.0
 
 !!Summary of Changes
 
-  -- tbd
-=======
+  - tbd
+
+
 !!!Release 1.7.9
 
   - fixed GH #1813: xmlparse.cpp doesn't compile in WinCE (poco 1.7.8p3)
@@ -151,7 +151,6 @@
   - Poco::SingletonHolder: added reset() method
   - prefer clock_getttime() over gettimeofday() if available
   - Upgraded bundled SQLite to 3.14.1
->>>>>>> b7aaaabd
 
 
 !!!Release 1.7.4
