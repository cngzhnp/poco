#
# $Id$
#
# Cygwin
#
# Make settings for Cygwin on WinXP/gcc 3.4
#
#

#
# General Settings, note that strip doesn't do anything on Cygwin, thus empty
#
LINKMODE ?= SHARED

OMIT    += Data/PostgreSQL

#
# Define Tools
#
CC      = gcc
CXX     = g++
LINK    = $(CXX)
LIB     = ar -cr
RANLIB  = ranlib
SHLIB   = $(CXX) -shared -o $@ 
SHLIBLN = $(POCO_BASE)/build/script/shlibln
STRIP   =
DEP     = $(POCO_BASE)/build/script/makedepend.gcc 
SHELL   = sh
RM      = rm -rf
CP      = cp
MKDIR   = mkdir -p

#
# Extension for Shared Libraries
#
LIBPREFIX        = cyg
SHAREDLIBEXT     = -$(target_version).dll
SHAREDLIBLINKEXT = .dll

IMPPREFIX        = lib
IMPLIBEXT        = -$(target_version).dll.a
IMPLIBLINKEXT    = .dll.a

#
# Compiler and Linker Flags
#
CFLAGS          = 
CFLAGS32        =
CFLAGS64        = 
CXXFLAGS        = -DPOCO_NO_FPENVIRONMENT -DPOCO_NO_WSTRING 
CXXFLAGS32      = -Wa,-mbig-obj
CXXFLAGS64      = -Wa,-mbig-obj
SHLIBFLAGS      = -Wl,--out-implib=$(dir $@)$(subst cyg,lib,$(notdir $@)).a -Wl,--export-all-symbols -Wl,--enable-auto-import
SHLIBFLAGS32    = 
SHLIBFLAGS64    = 
LINKFLAGS       =
LINKFLAGS32     =
LINKFLAGS64     = 
STATICOPT_CC    =
STATICOPT_CXX   =
STATICOPT_LINK  = -static
SHAREDOPT_CC    = 
SHAREDOPT_CXX   = 
SHAREDOPT_LINK  = 
DEBUGOPT_CC     = -g -D_DEBUG
DEBUGOPT_CXX    = -g -D_DEBUG
DEBUGOPT_LINK   = -g
RELEASEOPT_CC   = -DNDEBUG
RELEASEOPT_CXX  = -DNDEBUG
RELEASEOPT_LINK = 

#
# System Specific Flags
#
<<<<<<< HEAD

=======
>>>>>>> 07fc2e0e
SYSFLAGS = -D_XOPEN_SOURCE=500

#
# System Specific Libraries
#
SYSLIBS  = 

#
# Auto-detect architecture if not specified
#
ifndef OSARCH_64BITS
  LBITS := $(shell getconf LONG_BIT)
  ifeq ($(LBITS),64)
    OSARCH_64BITS = 1
  else
    OSARCH_64BITS = 0
  endif
endif

#
# C++11/14 detection
#
include $(POCO_BASE)/build/script/cpp11-gcc
<|MERGE_RESOLUTION|>--- conflicted
+++ resolved
@@ -73,10 +73,6 @@
 #
 # System Specific Flags
 #
-<<<<<<< HEAD
-
-=======
->>>>>>> 07fc2e0e
 SYSFLAGS = -D_XOPEN_SOURCE=500
 
 #
